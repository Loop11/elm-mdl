# Projects using elm-mdl

> This list is intended to show the general usage of elm-mdl, providing a reference of implementations and also better documentation on how elm-mdl is being used in various ways.

> Do you know any projects / applications that should be added here? Submit an issue or a pull request.

* Hydra frontend - Hydra frontend rewritten with UX in mind.
    * [GitHub repository](https://github.com/domenkozar/hydra-frontend)
    * [Live demo/site](http://hydra-frontend.domenkozar.com/)
* Elephant-guide - A simple Webpack setup for writing Elm apps.
    * [GitHub repository](https://github.com/IwalkAlone/elephant-guide)
* Phoenix-Elm-Chat - Elm and Phoenix Chat Client.
    * This is a chat application that we build out in episodes on the Elm and Elixir tracks for DailyDrip
    * [GitHub repository](https://github.com/knewter/phoenix-elm-chat)
    * [YouTube video](https://www.youtube.com/watch?v=PrUum0BDClE&feature=youtu.be)
    * [Visit DailyDrip to learn more](https://www.dailydrip.com/)
* Bloggero-elm-mdl - Bloggero -- engine for static blogs with single page interface.
    * [GitHub repository](https://github.com/easimonenko/bloggero-elm-mdl)
* Billbored - A billboard to post and share shit with ur friends.
    * [GitHub repository](https://github.com/puhrez/billbored)
* Calliope - Experimental Elm / Electron App, embedding ACE Editor.
    * [GitHub repository](https://github.com/RobertWalter83/calliope)
* Lifetrack - A SaaS lifelogging/journal tool for tracking and analyzing life metrics.
    * [GitHub repository](https://github.com/demsullivan/lifetrack)
* Midwife-emr-internal-docs - Midwife-EMR Documentation as presented from within the application.
    * [GitHub repository](https://github.com/kbsymanz/midwife-emr-internal-docs)
* Smugglers - The frontend for smuggle.rs.
    * Has a live site - not sure what this is, but seems to have a lot of elm-mdl code.
    * [GitHub repository](https://github.com/dgonyeo/smugglers)
* Force gravity - Small two player app written entirely in Elm.
    * [GitHub repository](https://github.com/stanton-gary/gravity)
* Starcity Web - This is the main web application for Starcity.
    * [GitHub repository](https://github.com/starcity-properties/starcity-web)
* NDC Oslo 2016 video listing - Scripts and viewer to facilitate better navigation to NDC Oslo 2016 videos.
    * Will be updated to use Lists instead of table
    * [GitHub repository](https://github.com/hakonrossebo/ndc-oslo2016-video-listing)
    * [Live demo/site](https://hakonrossebo.github.io/ndc-oslo2016-video-listing/)
* Elm-BMI - BMI Calculator written in Elm.
    * [GitHub repository](https://github.com/uehaj/elm-bmi)
    * [Live demo/site](https://uehaj.github.io/elm-bmi/)
<<<<<<< HEAD
*  Elm-SPA-Template - a template for a single page app using elm-mdl
    * [GitHub repository](https://github.com/id3as/elm-spa-template)
    * [Live demo/site](http://id3as.github.io/elm-spa.html)

=======
* Offtie.com - Project allows to save urls to read later without data connection or in AirPlane Mode.
    * [Live site](https://offtie.com/)
>>>>>>> 9c194663


*Disclaimer - elm-mdl does not endorse or suggest that these projects are "best practice". They are only listed here as a reference.*

### List item template
* Name - Description.
    * Comment
    * [GitHub repository](link)
    * [Live demo/site](link)<|MERGE_RESOLUTION|>--- conflicted
+++ resolved
@@ -38,15 +38,12 @@
 * Elm-BMI - BMI Calculator written in Elm.
     * [GitHub repository](https://github.com/uehaj/elm-bmi)
     * [Live demo/site](https://uehaj.github.io/elm-bmi/)
-<<<<<<< HEAD
 *  Elm-SPA-Template - a template for a single page app using elm-mdl
     * [GitHub repository](https://github.com/id3as/elm-spa-template)
     * [Live demo/site](http://id3as.github.io/elm-spa.html)
-
-=======
 * Offtie.com - Project allows to save urls to read later without data connection or in AirPlane Mode.
     * [Live site](https://offtie.com/)
->>>>>>> 9c194663
+
 
 
 *Disclaimer - elm-mdl does not endorse or suggest that these projects are "best practice". They are only listed here as a reference.*
