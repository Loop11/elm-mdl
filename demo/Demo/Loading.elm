module Demo.Loading exposing (..)

import Html exposing (Html, text)

import Material.Options as Options exposing (div, css, cs, when)
import Material.Progress as Loading
import Material.Spinner as Loading
import Material.Grid as Grid
import Material.Color as Color
import Material.Button as Button
import Material
import Material.Helpers as Helpers exposing (map2nd)
import Material.Typography as Typography

import Demo.Code as Code
import Demo.Page as Page


type alias Model =
  { mdl : Material.Model
  , running : Bool
  , progress : Float
  }


model : Model
model =
  { mdl = Material.model
  , running = False
  , progress = 14
  }


type Msg
  = Tick
  | Toggle
  | Mdl (Material.Msg Msg)


-- UPDATE


update : Msg -> Model -> (Model, Cmd Msg)
update action model =
  case action of
      -- 'Simulate' a process that takes some time
    Tick ->
      let
        nextProgress = 
          model.progress + 1

        progress = 
          if nextProgress > 100 then 0 else nextProgress

        finishedLoading = 
          nextProgress > 100

      in
        ( { model | progress = progress
          , running = model.running && not finishedLoading 
          }
        , if model.running && not finishedLoading then 
            Helpers.delay 100 Tick 
          else 
            Cmd.none
        )

    Toggle ->
      ( { model | running = not model.running }
      , if model.running == False then 
          Helpers.delay 200 Tick
        else
          Cmd.none
      )

    Mdl msg_ ->
      Material.update Mdl msg_ model

-- VIEW

demoBars : Model -> List (Grid.Cell a)
demoBars model =
  let 
    k = toString model.progress 
    buffered = min 100.0 (3.0 * model.progress)
  in
    [ ( Loading.progress model.progress
      , "Loading.progress " ++ k
      )
    , ( Loading.buffered model.progress buffered
      , "Loading.buffered " ++ k ++ " " ++ toString buffered
      )
    , ( Loading.indeterminate
      , "Loading.indeterminate" 
      )
    , ( Loading.spinner [ Loading.active model.running ]
      , """
        Loading.spinner 
          [ Loading.active """ ++ toString model.running ++ " ]"
      )
    , ( Loading.spinner [ Loading.active model.running, Loading.singleColor True ]
      , """
        Loading.spinner 
          [ Loading.active """ ++ toString model.running ++ """
          , Loading.singleColor True ]"""
      )
    ] 
  |> List.map demoContainer


view : Model -> Html Msg
view model =
  [ div
      []
      [ Html.p [] [text "Example use:"]
      , Grid.grid []
          ( ( Grid.cell
                [ Grid.size Grid.All 12 ]
                [ Code.code [ css "margin" "24px 0" ] """
                               import Material.Spinner as Loading
                               import Material.Progress as Loading
                               """
                ]
            :: demoBars model )
            ++
            [ Grid.cell
                [ Grid.size Grid.All 4
                , css "text-align" "right"
                , Color.text Color.primary
                , Grid.align Grid.Bottom
                ]
                [ Options.span 
                    [ Typography.display4, Typography.contrast 1.0 ]
                    [ text <| toString model.progress ]
                ]
            , Grid.cell
                [ Grid.size Grid.All 4]
                [ div [Options.css "padding-top" "30px"] []
                , div []
                  [ Button.render Mdl [4] model.mdl
                      [ Button.raised
                      , Button.colored
                      , Button.ripple
<<<<<<< HEAD
                      , Button.disabled `when` model.running 
                      , Options.onClick Toggle
=======
                      , Button.disabled |> when model.running 
                      , Button.onClick Toggle
>>>>>>> 6b2c1140
                      ]
                      [ text "Resume" ]
                  , Options.div [ css "width" "2em", css "display" "inline-block" ] []
                  , Button.render Mdl [5] model.mdl
                      [ Button.raised
                      , Button.colored
                      , Button.ripple
<<<<<<< HEAD
                      , Button.disabled `when` not model.running
                      , Options.onClick Toggle
=======
                      , Button.disabled |> when (not model.running)
                      , Button.onClick Toggle
>>>>>>> 6b2c1140
                      ]
                      [ text "Pause" ]
                  ]
                ]
            ]
        )
     ]
  ]
  |> Page.body2 "Loading" srcUrl intro references


demoContainer : (Html m, String) -> (Grid.Cell m)
demoContainer (html, code) =
  Grid.cell
  [Grid.size Grid.All 4]
  [ div [css "text-align" "center"] [html]
  , Code.code [ css "margin" "32px 0" ] code
  ]


intro : Html m
intro =
  Page.fromMDL "https://www.getmdl.io/components/index.html#loading-section" """
> The Material Design Lite (MDL) progress component is a visual indicator of
> background activity in a web page or application. A progress indicator
> consists of a (typically) horizontal bar containing some animation that
> conveys a sense of motion. While some progress devices indicate an
> approximate or specific percentage of completion, the MDL progress component
> simply communicates the fact that an activity is ongoing and is not yet
> complete.

> Progress indicators are an established but non-standardized feature in user
> interfaces, and provide users with a visual clue to an application's status.
> Their design and use is therefore an important factor in the overall user
> experience. See the progress component's Material Design specifications page
> for details.
"""


srcUrl : String
srcUrl =
  "https://github.com/debois/elm-mdl/blob/master/demo/Demo/Loading.elm"


references : List (String, String)
references =
  [ Page.package "http://package.elm-lang.org/packages/debois/elm-mdl/latest/Material-Loading"
  , Page.mds "https://www.google.com/design/spec/components/Loading.html"
  , Page.mdl "https://www.getmdl.io/components/index.html#Loading"
  ]<|MERGE_RESOLUTION|>--- conflicted
+++ resolved
@@ -141,13 +141,8 @@
                       [ Button.raised
                       , Button.colored
                       , Button.ripple
-<<<<<<< HEAD
-                      , Button.disabled `when` model.running 
+                      , Button.disabled |> when model.running 
                       , Options.onClick Toggle
-=======
-                      , Button.disabled |> when model.running 
-                      , Button.onClick Toggle
->>>>>>> 6b2c1140
                       ]
                       [ text "Resume" ]
                   , Options.div [ css "width" "2em", css "display" "inline-block" ] []
@@ -155,13 +150,8 @@
                       [ Button.raised
                       , Button.colored
                       , Button.ripple
-<<<<<<< HEAD
-                      , Button.disabled `when` not model.running
+                      , Button.disabled |> when (not model.running)
                       , Options.onClick Toggle
-=======
-                      , Button.disabled |> when (not model.running)
-                      , Button.onClick Toggle
->>>>>>> 6b2c1140
                       ]
                       [ text "Pause" ]
                   ]
