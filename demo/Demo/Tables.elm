module Demo.Tables exposing (..)

import Html exposing (Html, text)
import Dict exposing (Dict)

import Material
import Material.Options as Options exposing (when)
import Material.Table as Table
<<<<<<< HEAD
import Material.Options exposing (css)
=======
import Material.Toggles as Toggles
>>>>>>> 3eb4c9a0

import Demo.Code as Code
import Demo.Page as Page


-- MODEL


type alias Model =
  { mdl : Material.Model
  , order : Table.Order

  , data : Dict Int
      { material : String
      , quantity : String
      , unitPrice : String
      , selected : Bool
      , index : Int
      }
  }


model : Model
model =
  { mdl = Material.model
  , order = Table.Ascending
  , data =
      Dict.fromList << List.map (\r -> (r.index, r)) <|
      [ { material = "Acrylic (Transparent)"
        , quantity = "25"
        , unitPrice = "$2.90"
        , selected = False
        , index = 0
        }
      , { material = "Plywood (Birch)"
        , quantity = "50"
        , unitPrice = "$1.25"
        , selected = False
        , index = 1
        }
      , { material = "Laminate (Gold on Blue)"
        , quantity = "10"
        , unitPrice = "$2.35"
        , selected = False
        , index = 2
        }
      ]
  }


-- ACTION, UPDATE


type Msg
  = MDL Material.Msg
  | Toggle (Maybe Int)
  | Click


update : Msg -> Model -> (Model, Cmd Msg)
update msg model =
  case msg of

    Click ->
      { model
        | order =
          case model.order of
            Table.Ascending -> Table.Descending
            _ -> Table.Ascending
      } ! []

    Toggle Nothing ->
      -- Note: We have access to all data, so we can do this:
      { model
        | data =
          Dict.map (\_ r -> { r | selected = not (allSelected model.data) })
          model.data
      } ! []

    Toggle (Just idx) ->
      { model
        | data =
          Dict.update idx (Maybe.map (\r -> { r | selected = not r.selected }))
          model.data
      } ! []

    MDL msg' ->
      Material.update MDL msg' model


-- VIEW


type alias Mdl =
  Material.Model


view : Model -> Html Msg
view model =
  [ table model 
  , code 
  ]
  |> Page.body2 "Tables" srcUrl intro references


table : Model -> Html Msg
table model =
  let
    sortedData =
      model.data
      |> Dict.values
      |> List.sortBy .material
      |> if model.order == Table.Descending then List.reverse else \x -> x
  in
    Table.table []
    [
      Table.thead
      [
      ]
      [ Table.tr []
        [ Table.th []
          [ Toggles.checkbox MDL [-1] model.mdl
            [ Toggles.onClick (Toggle Nothing)
            , Toggles.value (allSelected model.data)
            ] []
          ]
        , Table.th
          [ Table.sorted model.order
          , Table.onClick Click
          ]
          [ text "Material"
          ]
        , Table.th [ Table.numeric ]
          [ text "Quantity"
          ]
        , Table.th [ Table.numeric ]
          [ text "Unit Price"
          ]
        ]
      ]

    , Table.tbody []
      ( sortedData
        |> List.map (\item ->

             Table.tr
             [ Table.selected `when` item.selected
             ]
             [ Table.td []
               [ Toggles.checkbox MDL [item.index] model.mdl
                 [ Toggles.onClick (Toggle (Just item.index))
                 , Toggles.value item.selected
                 ] []
               ]
             , Table.td [] [ text item.material ]
             , Table.td [ Table.numeric ] [ text item.quantity ]
             , Table.td [ Table.numeric ] [ text item.unitPrice ]
             ]
           )
      )
    ]

allSelected : Dict comparable { a | selected : Bool } -> Bool
allSelected data =
  data |> Dict.values >> List.map .selected >> List.foldl (&&) True


code : Html msg
code =
  Code.code [ css "margin" "24px 0" ] """
    Table.table []
      [ Table.thead []
          [ Table.tr []
              [ Table.th
                  [ Table.sorted model.order ]
                  [ text "Material" ]
              , Table.th 
                  [ Table.numeric ]
                  [ text "Quantity" ]
              , Table.th 
                  [ Table.numeric ]
                  [ text "Unit Price" ]
              ]
          ]
      , Table.tbody []
          ( sortedData |> List.map (\\item ->
             Table.tr []
               [ Table.td [] [ text item.material ]
               , Table.td [ Table.numeric ] [ text item.quantity ]
               , Table.td [ Table.numeric ] [ text item.unitPrice ]
               ]
            )
          )
      ]

    {- sortedData
        : List
            { material : String
            , quantity : String
            , unitPrice : String
            }
    -}
  """


intro : Html Msg
intro =
  Page.fromMDL "https://www.getmdl.io/components/index.html#tables-section" """
> The Material Design Lite (MDL) data-table component is an enhanced version of
> the standard HTML &lt;table&gt;. A data-table consists of rows and columns of
> well-formatted data, presented with appropriate user interaction
> capabilities.

> Tables are a ubiquitous feature of most user interfaces, regardless of a
> site's content or function. Their design and use is therefore an important
> factor in the overall user experience. See the data-table component's
> Material Design specifications page for details.

> The available row/column/cell types in a data-table are mostly
> self-formatting; that is, once the data-table is defined, the individual
> cells require very little specific attention. For example, the rows exhibit
> shading behavior on mouseover and selection, numeric values are automatically
> formatted by default, and the addition of a single class makes the table rows
> individually or collectively selectable. This makes the data-table component
> convenient and easy to code for the developer, as well as attractive and
> intuitive for the user.
"""


srcUrl : String
srcUrl =
  "https://github.com/debois/elm-mdl/blob/master/demo/Demo/Tables.elm"


references : List (String, String)
references =
  [ Page.package "http://package.elm-lang.org/packages/debois/elm-mdl/latest/Material-Table"
  , Page.mds "https://www.google.com/design/spec/components/data-tables.html"
  , Page.mdl "https://www.getmdl.io/components/index.html#tables"
  ]<|MERGE_RESOLUTION|>--- conflicted
+++ resolved
@@ -1,63 +1,87 @@
 module Demo.Tables exposing (..)
 
 import Html exposing (Html, text)
-import Dict exposing (Dict)
+import Set exposing (Set)
 
 import Material
-import Material.Options as Options exposing (when)
+import Material.Options as Options exposing (when, nop)
 import Material.Table as Table
-<<<<<<< HEAD
 import Material.Options exposing (css)
-=======
 import Material.Toggles as Toggles
->>>>>>> 3eb4c9a0
 
 import Demo.Code as Code
 import Demo.Page as Page
 
 
+-- TABLE DATA
+
+
+type alias Data = 
+  { material : String
+  , quantity : String
+  , unitPrice : String
+  }
+
+
+data : List Data
+data = 
+  [ { material = "Acrylic (Transparent)"
+    , quantity = "25"
+    , unitPrice = "$2.90"
+    }
+  , { material = "Plywood (Birch)"
+    , quantity = "50"
+    , unitPrice = "$1.25"
+    }
+  , { material = "Laminate (Gold on Blue)"
+    , quantity = "10"
+    , unitPrice = "$2.35"
+    }
+  ]
+
+
+{- Unique key for a given data item. 
+-}
+key : Data -> String
+key = 
+  .material
+  
+
+preamble : String 
+preamble = 
+  """
+import Material.Table as Table
+
+type alias Data = 
+  { material : String
+  , quantity : String
+  , unitPrice : String
+  }
+
+data : List Data
+data = 
+  [ { material = "Acrylic (Transparent)"   , quantity = "25" , unitPrice = "$2.90" } 
+  , { material = "Plywood (Birch)"         , quantity = "50" , unitPrice = "$1.25" }
+  , { material = "Laminate (Gold on Blue)" , quantity = "10" , unitPrice = "$2.35" }
+  ]
+  """
+
+
 -- MODEL
 
 
 type alias Model =
   { mdl : Material.Model
-  , order : Table.Order
-
-  , data : Dict Int
-      { material : String
-      , quantity : String
-      , unitPrice : String
-      , selected : Bool
-      , index : Int
-      }
+  , order : Maybe Table.Order
+  , selected : Set String
   }
 
 
 model : Model
 model =
   { mdl = Material.model
-  , order = Table.Ascending
-  , data =
-      Dict.fromList << List.map (\r -> (r.index, r)) <|
-      [ { material = "Acrylic (Transparent)"
-        , quantity = "25"
-        , unitPrice = "$2.90"
-        , selected = False
-        , index = 0
-        }
-      , { material = "Plywood (Birch)"
-        , quantity = "50"
-        , unitPrice = "$1.25"
-        , selected = False
-        , index = 1
-        }
-      , { material = "Laminate (Gold on Blue)"
-        , quantity = "10"
-        , unitPrice = "$2.35"
-        , selected = False
-        , index = 2
-        }
-      ]
+  , order = Just Table.Ascending
+  , selected = Set.empty
   }
 
 
@@ -65,155 +89,335 @@
 
 
 type Msg
-  = MDL Material.Msg
-  | Toggle (Maybe Int)
-  | Click
+  = Mdl Material.Msg
+  | ToggleAll
+  | Toggle String
+  | Reorder
+
+
+{- Rotate table ordering : Ascending -> Descending -> No sorting -> ...
+-}
+rotate : Maybe Table.Order -> Maybe Table.Order
+rotate order = 
+  case order of 
+    Just Table.Ascending -> Just Table.Descending
+    Just Table.Descending -> Nothing
+    Nothing -> Just Table.Ascending
+
+
+{- Toggle whether or not a set `set` contains an element `x`.
+-}
+toggle : comparable -> Set comparable -> Set comparable
+toggle x set = 
+  if Set.member x set then 
+    Set.remove x set
+  else
+    Set.insert x set
+
+
+{- True iff all rows are currently selected.
+-}
+allSelected : Model -> Bool
+allSelected model = 
+  Set.size model.selected == List.length data 
 
 
 update : Msg -> Model -> (Model, Cmd Msg)
 update msg model =
   case msg of
 
-    Click ->
+    Reorder ->
+      { model | order = rotate model.order } ! []
+
+    ToggleAll -> 
+      -- Click on master checkbox
       { model
-        | order =
-          case model.order of
-            Table.Ascending -> Table.Descending
-            _ -> Table.Ascending
+        | selected =
+            if allSelected model then
+              Set.empty
+            else 
+              List.map key data |> Set.fromList 
       } ! []
 
-    Toggle Nothing ->
-      -- Note: We have access to all data, so we can do this:
-      { model
-        | data =
-          Dict.map (\_ r -> { r | selected = not (allSelected model.data) })
-          model.data
-      } ! []
-
-    Toggle (Just idx) ->
-      { model
-        | data =
-          Dict.update idx (Maybe.map (\r -> { r | selected = not r.selected }))
-          model.data
-      } ! []
-
-    MDL msg' ->
-      Material.update MDL msg' model
+    Toggle idx ->
+      -- Click on specific checkbox `idx`
+      { model | selected = toggle idx model.selected } ! []
+
+    Mdl msg' ->
+      Material.update Mdl msg' model
 
 
 -- VIEW
 
 
-type alias Mdl =
-  Material.Model
+reverse : comparable -> comparable -> Order
+reverse x y = 
+  case compare x y of
+    LT -> GT
+    GT -> LT
+    EQ -> EQ
+
+
+basic : Model -> (String, Html Msg, String)
+basic model = 
+  let
+    table = 
+      Table.table []
+        [ Table.thead []
+          [ Table.tr []
+            [ Table.th [] [ text "Material" ]
+            , Table.th [ ] [ text "Quantity" ]
+            , Table.th [ ] [ text "Unit Price" ]
+            ]
+          ]
+        , Table.tbody []
+            (data |> List.map (\item ->
+               Table.tr []
+                 [ Table.td [] [ text item.material ]
+                 , Table.td [ Table.numeric ] [ text item.quantity ]
+                 , Table.td [ Table.numeric ] [ text item.unitPrice ]
+                 ]
+               )
+            )
+        ]
+
+    code = 
+      """ 
+        Table.table []
+        [ Table.thead []
+          [ Table.tr []
+            [ Table.th [] [ text "Material" ]
+            , Table.th [ ] [ text "Quantity" ]
+            , Table.th [ ] [ text "Unit Price" ]
+            ]
+          ]
+        , Table.tbody []
+            (data |> List.map (\\item ->
+               Table.tr []
+                 [ Table.td [] [ text item.material ]
+                 , Table.td [ Table.numeric ] [ text item.quantity ]
+                 , Table.td [ Table.numeric ] [ text item.unitPrice ]
+                 ]
+               )
+            )
+        ]
+      """
+  in 
+    ("Static table", table, code)
+
+
+selectable : Model -> (String, Html Msg, String)
+selectable model =
+  let 
+    table = 
+      Table.table []
+        [ Table.thead []
+          [ Table.tr []
+            [ Table.th []
+                [ Toggles.checkbox Mdl [-1] model.mdl
+                  [ Toggles.onClick ToggleAll
+                  , Toggles.value (allSelected model)
+                  ] []
+                ]
+            , Table.th [] [ text "Material" ]
+            , Table.th [ Table.numeric ] [ text "Quantity" ]
+            , Table.th [ Table.numeric ] [ text "Unit Price" ]
+            ]
+          ]
+        , Table.tbody []
+            ( data
+              |> List.indexedMap (\idx item ->
+                   Table.tr
+                     [ Table.selected `when` Set.member (key item) model.selected ]
+                     [ Table.td []
+                       [ Toggles.checkbox Mdl [idx] model.mdl
+                         [ Toggles.onClick (Toggle <| key item)
+                         , Toggles.value <| Set.member (key item) model.selected
+                         ] []
+                       ]
+                     , Table.td [] [ text item.material ]
+                     , Table.td [ Table.numeric ] [ text item.quantity ]
+                     , Table.td [ Table.numeric ] [ text item.unitPrice ]
+                     ]
+                 )
+            )
+        ]
+
+    code =
+      """
+    view : Model -> Html Msg
+    view model = 
+      Table.table []
+        [ Table.thead []
+          [ Table.tr []
+            [ Table.th []
+                [ Toggles.checkbox Mdl [-1] model.mdl
+                  [ Toggles.onClick ToggleAll
+                  , Toggles.value (allSelected model)
+                  ] []
+                ]
+            , Table.th [] [ text "Material" ]
+            , Table.th [ Table.numeric ] [ text "Quantity" ]
+            , Table.th [ Table.numeric ] [ text "Unit Price" ]
+            ]
+          ]
+        , Table.tbody []
+            ( data
+              |> List.indexedMap (\\idx item ->
+                   Table.tr
+                     [ Table.selected `when` Set.member (key item) model.selected ]
+                     [ Table.td []
+                       [ Toggles.checkbox Mdl [idx] model.mdl
+                         [ Toggles.onClick (Toggle <| key item)
+                         , Toggles.value <| Set.member (key item) model.selected
+                         ] []
+                       ]
+                     , Table.td [] [ text item.material ]
+                     , Table.td [ Table.numeric ] [ text item.quantity ]
+                     , Table.td [ Table.numeric ] [ text item.unitPrice ]
+                     ]
+                 )
+            )
+        ]
+
+
+    type alias Model = 
+      { selected : Set String 
+      , ...
+      }
+
+
+    update : Msg -> Model -> (Model, Cmd Msg)
+    update msg model =
+      case msg of
+        ...
+        ToggleAll -> 
+          { model
+            | selected =
+                if allSelected model then
+                  Set.empty
+                else 
+                  List.map key data |> Set.fromList 
+          } ! []
+
+        Toggle k ->
+          { model 
+            | selected = 
+                if Set.member k model.selected then
+                  Set.remove k model.selected
+                else
+                  Set.insert k model.selected 
+          } ! []
+
+
+      allSelected : Model -> Bool
+      allSelected model = 
+        Set.size model.selected == List.length data 
+
+
+      key : Data -> String
+      key = 
+        .material
+      """
+  in
+    ("Selectable rows", table, code)
+
+
+sortable : Model -> (String, Html Msg, String)
+sortable model =
+  let
+    table = 
+      let
+        sort = 
+          case model.order of 
+            Just Table.Ascending -> List.sortBy .material
+            Just Table.Descending -> List.sortWith (\x y -> reverse (.material x) (.material y))
+            Nothing -> identity
+      in
+        Table.table []
+          [ Table.thead []
+            [ Table.tr []
+              [ Table.th
+                  [ model.order
+                      |> Maybe.map Table.sorted
+                      |> Maybe.withDefault nop 
+                  , Table.onClick Reorder
+                  ]
+                  [ text "Material" ]
+              , Table.th [ Table.numeric ] [ text "Quantity" ]
+              , Table.th [ Table.numeric ] [ text "Unit Price" ]
+              ]
+            ]
+          , Table.tbody []
+              ( sort data
+                |> List.indexedMap (\idx item ->
+                     Table.tr []
+                       [ Table.td [] [ text item.material ]
+                       , Table.td [ Table.numeric ] [ text item.quantity ]
+                       , Table.td [ Table.numeric ] [ text item.unitPrice ]
+                       ]
+                   )
+              )
+          ]
+
+    code = 
+      """ 
+        Table.table []
+          [ Table.thead []
+            [ Table.tr []
+              [ Table.th
+                  [ """ ++ (
+                    case model.order of
+                      Nothing -> ""
+                      Just x -> "Table." ++ toString x ++ ", ") ++ """Table.onClick Reorder ]
+                  [ text "Material" ]
+              , Table.th [ Table.numeric ] [ text "Quantity" ]
+              , Table.th [ Table.numeric ] [ text "Unit Price" ]
+              ]
+            ]
+          , Table.tbody []
+              ( """ ++ (
+                  case model.order of 
+                    Nothing -> ""
+                    Just Table.Ascending -> "mySort "
+                    Just Table.Descending -> "mySortDescending "
+                  ) ++ """data
+                |> List.map (\\item ->
+                     Table.tr []
+                       [ Table.td [] [ text item.material ]
+                       , Table.td [ Table.numeric ] [ text item.quantity ]
+                       , Table.td [ Table.numeric ] [ text item.unitPrice ]
+                       ]
+                   )
+              )
+          ]"""
+  in 
+    ("Sortable rows", table, code)
+
+
+tables : Model -> List (Html Msg)
+tables model = 
+  [ basic model
+  , sortable model
+  , selectable model
+  ]
+    |> List.concatMap (\(title, html, code) -> 
+        [ Html.h4 [] [ text title ] 
+        , Options.div 
+            [ css "display" "flex"
+            , css "flex-flow" "row wrap"
+            , css "align-items" "flex-start"
+            ]
+            [ Options.div [ css "margin" "0 24px 24px 0", css "width" "448px" ] [ html ] 
+            , Code.code [ css "flex-grow" "1", css "margin" "0 0 24px 0" ] code
+            ]
+         ]
+        )
 
 
 view : Model -> Html Msg
 view model =
-  [ table model 
-  , code 
-  ]
-  |> Page.body2 "Tables" srcUrl intro references
-
-
-table : Model -> Html Msg
-table model =
-  let
-    sortedData =
-      model.data
-      |> Dict.values
-      |> List.sortBy .material
-      |> if model.order == Table.Descending then List.reverse else \x -> x
-  in
-    Table.table []
-    [
-      Table.thead
-      [
-      ]
-      [ Table.tr []
-        [ Table.th []
-          [ Toggles.checkbox MDL [-1] model.mdl
-            [ Toggles.onClick (Toggle Nothing)
-            , Toggles.value (allSelected model.data)
-            ] []
-          ]
-        , Table.th
-          [ Table.sorted model.order
-          , Table.onClick Click
-          ]
-          [ text "Material"
-          ]
-        , Table.th [ Table.numeric ]
-          [ text "Quantity"
-          ]
-        , Table.th [ Table.numeric ]
-          [ text "Unit Price"
-          ]
-        ]
-      ]
-
-    , Table.tbody []
-      ( sortedData
-        |> List.map (\item ->
-
-             Table.tr
-             [ Table.selected `when` item.selected
-             ]
-             [ Table.td []
-               [ Toggles.checkbox MDL [item.index] model.mdl
-                 [ Toggles.onClick (Toggle (Just item.index))
-                 , Toggles.value item.selected
-                 ] []
-               ]
-             , Table.td [] [ text item.material ]
-             , Table.td [ Table.numeric ] [ text item.quantity ]
-             , Table.td [ Table.numeric ] [ text item.unitPrice ]
-             ]
-           )
-      )
-    ]
-
-allSelected : Dict comparable { a | selected : Bool } -> Bool
-allSelected data =
-  data |> Dict.values >> List.map .selected >> List.foldl (&&) True
-
-
-code : Html msg
-code =
-  Code.code [ css "margin" "24px 0" ] """
-    Table.table []
-      [ Table.thead []
-          [ Table.tr []
-              [ Table.th
-                  [ Table.sorted model.order ]
-                  [ text "Material" ]
-              , Table.th 
-                  [ Table.numeric ]
-                  [ text "Quantity" ]
-              , Table.th 
-                  [ Table.numeric ]
-                  [ text "Unit Price" ]
-              ]
-          ]
-      , Table.tbody []
-          ( sortedData |> List.map (\\item ->
-             Table.tr []
-               [ Table.td [] [ text item.material ]
-               , Table.td [ Table.numeric ] [ text item.quantity ]
-               , Table.td [ Table.numeric ] [ text item.unitPrice ]
-               ]
-            )
-          )
-      ]
-
-    {- sortedData
-        : List
-            { material : String
-            , quantity : String
-            , unitPrice : String
-            }
-    -}
-  """
+  Page.body1' "Tables" srcUrl intro references (tables model) [ Html.h4 [] [ text "Import & data" ], Code.code [] preamble ] 
 
 
 intro : Html Msg
