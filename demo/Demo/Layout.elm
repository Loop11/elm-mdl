module Demo.Layout exposing (..)

import Dom
import Dom.Scroll
import Task
import Platform.Cmd exposing (Cmd, none)
import Html exposing (..)
import Html.Events
import String
import Array exposing (Array)
import Material.Toggles as Toggles
import Material.Options as Options exposing (css, cs, when)
import Material
import Material.Grid as Grid
import Material.Color as Color
import Material.Button as Button
import Material.Elevation as Elevation
import Material.Typography as Typography
import Demo.Page as Page
import Demo.Code as Code


-- MODEL


type HeaderType
    = Waterfall Bool
    | Seamed
    | Standard
    | Scrolling


type alias Model =
    { mdl : Material.Model
    , fixedHeader : Bool
    , fixedDrawer : Bool
    , fixedTabs : Bool
    , header : HeaderType
    , rippleTabs : Bool
    , transparentHeader : Bool
    , withDrawer : Bool
    , withHeader : Bool
    , withTabs : Bool
    , primary : Color.Hue
    , accent : Color.Hue
    }


model : Model
model =
    { mdl = Material.model
    , fixedHeader = True
    , fixedTabs = False
    , fixedDrawer = False
    , header = Standard
    , rippleTabs = True
    , transparentHeader = False
    , withDrawer = True
    , withHeader = True
    , withTabs = True
    , primary = Color.Teal
    , accent = Color.Red
    }



-- ACTION, UPDATE


type Msg
    = Update (Model -> Model)
    | Mdl (Material.Msg Msg)
<<<<<<< HEAD
=======
    | ScrollToTop
    | Nop
>>>>>>> 67b5b9bb


update : Msg -> Model -> ( Model, Cmd Msg )
update action model =
    case action of
        Update f ->
            ( f model, Cmd.none )

        Mdl msg_ ->
            Material.update Mdl msg_ model
<<<<<<< HEAD
=======

        ScrollToTop ->
            ( model, Task.attempt (always Nop) <| Dom.Scroll.toTop "elm-mdl-layout-main" )

        Nop ->
            ( model, Cmd.none )
>>>>>>> 67b5b9bb



{- Make sure we didn't pick the same primary and accent colour. -}


fixColors : Model -> Model
fixColors model =
    if model.primary == model.accent then
        if model.primary == Color.Indigo then
            { model | accent = Color.Red }
        else
            { model | accent = Color.Indigo }
    else
        model



-- VIEW


table : List (Html m) -> Grid.Cell m
table contents =
    Grid.cell
        []
        [ Options.div
            [ css "display" "inline-flex"
            , css "flex-direction" "column"
            , css "width" "auto"
            ]
            contents
        ]


explain : String -> Html m
explain str =
    Options.styled p [ css "margin-top" "1ex", css "margin-bot" "2ex" ] [ text str ]


picker :
    Array Color.Hue
    -> Maybe Color.Hue
    -> Color.Shade
    -> Color.Hue
    -> (Color.Hue -> Model -> Model)
    -> Html Msg
picker hues disabled shade current f =
    hues
        |> Array.toList
        |> List.map
            (\hue ->
                Options.styled_ div
                    [ Color.background (Color.color hue shade) |> when (disabled /= Just hue)
                    , Color.background (Color.color Color.Grey Color.S200) |> when (disabled == Just hue)
                    , css "width" "56px"
                    , css "height" "56px"
                    , css "margin" "2pt"
                    , css "line-height" "56px"
                    , css "flex-shrink" "0"
                    , Elevation.e8 |> when (current == hue)
                    , css "transition" "box-shadow 300ms ease-in-out 0s, background-color 300ms ease-in-out 0s"
                    , css "cursor" "pointer" |> when (disabled /= Just hue)
                    ]
                    (if Just hue /= disabled then
                        [ Html.Events.onClick (f hue >> fixColors |> Update) ]
                     else
                        []
                    )
                    []
            )
        |> Options.div
            [ css "display" "flex"
            , css "flex-wrap" "wrap"
            ]


heading : Color.Hue -> Html Msg
heading current =
    Options.div
        [ css "align-self" "flex-end"
        , Typography.display3
        , Color.text (Color.color current Color.S500)
        ]
        [ text (Color.hueName current) ]


view : Model -> Html Msg
view model =
    let
        demo1 =
            [ Grid.grid
                []
                [ table
                    [ h4 [] [ text "Included sub-components" ]
                    , Toggles.switch Mdl
                        [ 8 ]
                        model.mdl
                        [ Options.onToggle (Update <| \m -> { m | withHeader = not m.withHeader })
                        , Toggles.value model.withHeader
                        ]
                        [ text "With header" ]
                    , Toggles.switch Mdl
                        [ 9 ]
                        model.mdl
                        [ Options.onToggle (Update <| \m -> { m | withDrawer = not m.withDrawer })
                        , Toggles.value model.withDrawer
                        ]
                        [ text "With drawer" ]
                    , Toggles.switch Mdl
                        [ 10 ]
                        model.mdl
                        [ Options.onToggle (Update <| \m -> { m | withTabs = not m.withTabs })
                        , Toggles.value model.withTabs
                        ]
                        [ text "With tabs" ]
                    ]
                , table
                    [ h4 [] [ text "Size-dependent behaviour" ]
                    , Toggles.switch Mdl
                        [ 0 ]
                        model.mdl
                        [ Options.onToggle (Update <| \m -> { m | fixedHeader = not m.fixedHeader })
                        , Toggles.value model.fixedHeader
                        ]
                        [ text "Fixed header" ]
                    , explain """The header by default disappears on small devices.
                           This option forces the display of the header on all devices. """
                    , Toggles.switch Mdl
                        [ 1 ]
                        model.mdl
                        [ Options.onToggle (Update <| \m -> { m | fixedDrawer = not m.fixedDrawer })
                        , Toggles.value model.fixedDrawer
                        ]
                        [ text "Fixed drawer" ]
                    , explain """The drawer is by default hidden on all devices.
                           This option forces the drawer to be open on large devices. """
                    , Toggles.switch Mdl
                        [ 2 ]
                        model.mdl
                        [ Options.onToggle (Update <| \m -> { m | fixedTabs = not m.fixedTabs })
                        , Toggles.value model.fixedTabs
                        ]
                        [ text "Fixed tabs" ]
                    , explain """The tabs by default extend from left to right, scrolling
                           when necessary. This option forces tabs to spread out to
                           consume all available space."""
                    ]
                , table
                    [ h4 [] [ text "Header behaviour" ]
                    , Toggles.radio Mdl
                        [ 3 ]
                        model.mdl
                        [ Toggles.group "kind"
                        , Toggles.value <| model.header == Standard
                        , Options.onToggle (Update <| \m -> { m | header = Standard })
                        ]
                        [ text "Standard" ]
                    , Toggles.radio Mdl
                        [ 4 ]
                        model.mdl
                        [ Toggles.group "kind"
                        , Toggles.value <| model.header == Seamed
                        , Options.onToggle (Update <| \m -> { m | header = Seamed })
                        ]
                        [ text "Seamed" ]
                    , Toggles.radio Mdl
                        [ 5 ]
                        model.mdl
                        [ Toggles.group "kind"
                        , Toggles.value <| model.header == Scrolling
                        , Options.onToggle (Update <| \m -> { m | header = Scrolling })
                        ]
                        [ text "Scrolling" ]
                    , Toggles.radio Mdl
                        [ 6 ]
                        model.mdl
                        [ Toggles.group "kind"
                        , Toggles.value <| model.header == (Waterfall True)
                        , Options.onToggle (Update <| \m -> { m | header = (Waterfall True) })
                        ]
                        [ text "Waterfall (top)" ]
                    , Toggles.radio Mdl
                        [ 7 ]
                        model.mdl
                        [ Toggles.group "kind"
                        , Toggles.value <| model.header == (Waterfall False)
                        , Options.onToggle (Update <| \m -> { m | header = (Waterfall False) })
                        ]
                        [ text "Waterfall (bottom)" ]
                    ]
                ]
            , div []
                [ let
                    options =
                        [ if model.fixedHeader then
                            Just "Layout.fixedHeader"
                          else
                            Nothing
                        , if model.fixedDrawer then
                            Just "Layout.fixedDrawer"
                          else
                            Nothing
                        , if model.fixedTabs then
                            Just "Layout.fixedTabs"
                          else
                            Nothing
                        , if model.withHeader then
                            case model.header of
                                Waterfall x ->
                                    Just <| "Layout.waterfall " ++ toString x

                                Seamed ->
                                    Just <| "Layout.seamed"

                                Scrolling ->
                                    Just <| "Layout.scrolling"

                                Standard ->
                                    Nothing
                          else
                            Nothing
                        ]

                    body =
                        "  { header = "
                            ++ (if model.withHeader then
                                    "[ ... ]"
                                else
                                    "[]"
                               )
                            ++ "\n"
                            ++ "  , drawer = "
                            ++ (if model.withDrawer then
                                    "[ ... ]"
                                else
                                    "[]"
                               )
                            ++ "\n"
                            ++ "  , tabs = "
                            ++ (if model.withTabs then
                                    "([ ... ], [ ... ])"
                                else
                                    "([], [])"
                               )
                            ++ "\n"
                            ++ "  , main = [ ... ]\n"
                            ++ "  }"
                  in
                    options
                        |> List.filterMap identity
                        |> String.join "\n  , "
                        |> (++) "import Material.Layout as Layout\n\nLayout.render Mdl model.mdl\n  [ "
                        |> flip (++) "\n  ]\n"
                        |> flip (++) body
                        |> Code.code []
                ]
            ]

        demo2 =
            [ div []
                [ h4 [] [ text "Colour" ]
                , explain """While technically not part of the layout Component,
                       this is a convenient place to demonstrate colour styling.
                       Change the scheme by clicking below. """
                , explain """Changing the colour scheme affects not just Layout, but
                       most components. Try changing the scheme, then look what
                       happens to Buttons, Badges, or Textfields. """
                , Grid.grid [ Grid.noSpacing ]
                    [ Grid.cell
                        [ Grid.size Grid.All 4 ]
                        [ h5 [] [ text "Primary colour" ]
                        , picker Color.hues Nothing Color.S500 model.primary (\hue m -> { m | primary = hue })
                        ]
                    , Grid.cell
                        [ Grid.size Grid.All 4
                        , Grid.offset Grid.Desktop 2
                        ]
                        [ h5 [] [ text "Accent colour" ]
                        , picker Color.accentHues (Just model.primary) Color.A200 model.accent (\hue m -> { m | accent = hue })
                        ]
                    , Grid.cell
                        [ Grid.size Grid.All 4
                        , css "text-align" "right"
                        , Grid.order Grid.Phone 0
                        ]
                        [ heading model.primary ]
                    , Grid.cell
                        [ Grid.size Grid.All 4
                        , Grid.offset Grid.Desktop 2
                        , css "text-align" "right"
                        ]
                        [ heading model.accent
                        ]
                    ]
                , Options.div [ css "height" "3rem" ] []
                , explain "To use this colour scheme (and to use elm-mdl in general), you must load custom CSS."
                , [ "<link href='https://fonts.googleapis.com/css?family=Roboto:400,300,500|Roboto+Mono|Roboto+Condensed:400,700&subset=latin,latin-ext' rel='stylesheet' type='text/css'>"
                  , "<link rel='stylesheet' href='https://fonts.googleapis.com/icon?family=Material+Icons'>"
<<<<<<< HEAD
                  , "<link rel='stylesheet' href='https://code.getmdl.io/1.3.0/"
=======
                  , "<link rel='stylesheet' href='https://code.getmdl.io/1.2.0/"
>>>>>>> 67b5b9bb
                        ++ Color.scheme model.primary model.accent
                        ++ "'>"
                  ]
                    |> String.join "\n"
                    |> Code.html []
                , explain """For quick experiments, you can alternatively load CSS directly from Elm as follows.
                       NB! This approach will cause flickering on load and so is
                       not suitable anything but quick experiments."""
                , Code.code [] <|
                    """import Material.Scheme as Scheme
<<<<<<< HEAD
    import Material.Color as Color

    -- Wrap your main html, say, "contents" like this:
    myView =
      Scheme.topWithScheme """
=======
import Material.Color as Color

-- Wrap your main html, say, "contents" like this:
myView =
  Scheme.topWithScheme """
>>>>>>> 67b5b9bb
                        ++ toString model.primary
                        ++ " "
                        ++ toString model.accent
                        ++ " contents"
                ]
<<<<<<< HEAD
=======
            , h5 [] [ text "Scroll to top example" ]
            , explain "Here is an example of how you can automatically scroll the main content to the top."
            , Button.render Mdl
                [ 0 ]
                model.mdl
                [ Button.raised
                , Button.colored
                , Options.onClick ScrollToTop
                ]
                [ text "go to top" ]
            , explain "When you click on the button then just sent a message to the update function like you would normally."
            , Code.code [] <|
                """Button.render Mdl
    [ 0 ]
    model.mdl
    [ Button.raised
    , Button.colored
    , Options.onClick ScrollToTop
    ]
    [ text "go to top" ] """
            , explain """In the update function you will have to deal with 2 messages,
one to trigger the scroll to top and then other as a result of that task. As you can
see we are using the hardcoded id 'elm-mdl-layout-main' to indicate what node we need
to scroll to the top."""
            , Code.code [] <|
                """ScrollToTop ->
    ( model, Task.attempt (always Nop) <| Dom.Scroll.toTop "elm-mdl-layout-main" )

Nop ->
    ( model, Cmd.none )
"""
>>>>>>> 67b5b9bb
            ]
    in
        Page.body1_ "Layout" srcUrl intro references demo1 demo2


intro : Html m
intro =
    Page.fromMDL "https://getmdl.io/components/index.html#layout-section/layout" """
> The Material Design Lite (MDL) layout component is a comprehensive approach to
> page layout that uses MDL development tenets, allows for efficient use of MDL
> components, and automatically adapts to different browsers, screen sizes, and
> devices.
>
> Appropriate and accessible layout is a critical feature of all user interfaces,
> regardless of a site's content or function. Page design and presentation is
> therefore an important factor in the overall user experience. See the layout
> component's Material Design specifications page for details.
>
> Use of MDL layout principles simplifies the creation of scalable pages by
> providing reusable components and encourages consistency across environments by
> establishing recognizable visual elements, adhering to logical structural
> grids, and maintaining appropriate spacing across multiple platforms and screen
> sizes. MDL layout is extremely powerful and dynamic, allowing for great
> consistency in outward appearance and behavior while maintaining development
> flexibility and ease of use.
"""


srcUrl : String
srcUrl =
    "https://github.com/debois/elm-mdl/blob/master/demo/Demo/Layout.elm"


references : List ( String, String )
references =
    [ Page.package "http://package.elm-lang.org/packages/debois/elm-mdl/latest/Material-Layout"
    , Page.mds "http://www.google.com/design/spec/layout/principles.html"
    , Page.mdl "https://www.getmdl.io/components/index.html#layout-section/layout"
    ]<|MERGE_RESOLUTION|>--- conflicted
+++ resolved
@@ -1,6 +1,5 @@
 module Demo.Layout exposing (..)
 
-import Dom
 import Dom.Scroll
 import Task
 import Platform.Cmd exposing (Cmd, none)
@@ -11,6 +10,7 @@
 import Material.Toggles as Toggles
 import Material.Options as Options exposing (css, cs, when)
 import Material
+import Material.Layout as Layout
 import Material.Grid as Grid
 import Material.Color as Color
 import Material.Button as Button
@@ -70,11 +70,8 @@
 type Msg
     = Update (Model -> Model)
     | Mdl (Material.Msg Msg)
-<<<<<<< HEAD
-=======
     | ScrollToTop
     | Nop
->>>>>>> 67b5b9bb
 
 
 update : Msg -> Model -> ( Model, Cmd Msg )
@@ -85,16 +82,12 @@
 
         Mdl msg_ ->
             Material.update Mdl msg_ model
-<<<<<<< HEAD
-=======
 
         ScrollToTop ->
-            ( model, Task.attempt (always Nop) <| Dom.Scroll.toTop "elm-mdl-layout-main" )
+            ( model, Task.attempt (always Nop) <| Dom.Scroll.toTop Layout.mainId)
 
         Nop ->
             ( model, Cmd.none )
->>>>>>> 67b5b9bb
-
 
 
 {- Make sure we didn't pick the same primary and accent colour. -}
@@ -392,11 +385,7 @@
                 , explain "To use this colour scheme (and to use elm-mdl in general), you must load custom CSS."
                 , [ "<link href='https://fonts.googleapis.com/css?family=Roboto:400,300,500|Roboto+Mono|Roboto+Condensed:400,700&subset=latin,latin-ext' rel='stylesheet' type='text/css'>"
                   , "<link rel='stylesheet' href='https://fonts.googleapis.com/icon?family=Material+Icons'>"
-<<<<<<< HEAD
                   , "<link rel='stylesheet' href='https://code.getmdl.io/1.3.0/"
-=======
-                  , "<link rel='stylesheet' href='https://code.getmdl.io/1.2.0/"
->>>>>>> 67b5b9bb
                         ++ Color.scheme model.primary model.accent
                         ++ "'>"
                   ]
@@ -407,28 +396,19 @@
                        not suitable anything but quick experiments."""
                 , Code.code [] <|
                     """import Material.Scheme as Scheme
-<<<<<<< HEAD
     import Material.Color as Color
 
     -- Wrap your main html, say, "contents" like this:
     myView =
       Scheme.topWithScheme """
-=======
-import Material.Color as Color
-
--- Wrap your main html, say, "contents" like this:
-myView =
-  Scheme.topWithScheme """
->>>>>>> 67b5b9bb
                         ++ toString model.primary
                         ++ " "
                         ++ toString model.accent
                         ++ " contents"
                 ]
-<<<<<<< HEAD
-=======
-            , h5 [] [ text "Scroll to top example" ]
-            , explain "Here is an example of how you can automatically scroll the main content to the top."
+            , h4 [] [ text "Scroll-to-top" ]
+            , explain """The main layout container has HTML id "elm-mdl-layout-main". You can use this id, e.g., 
+                         to scroll to top. Try it out: """
             , Button.render Mdl
                 [ 0 ]
                 model.mdl
@@ -436,29 +416,17 @@
                 , Button.colored
                 , Options.onClick ScrollToTop
                 ]
-                [ text "go to top" ]
-            , explain "When you click on the button then just sent a message to the update function like you would normally."
-            , Code.code [] <|
-                """Button.render Mdl
-    [ 0 ]
-    model.mdl
-    [ Button.raised
-    , Button.colored
-    , Options.onClick ScrollToTop
-    ]
-    [ text "go to top" ] """
-            , explain """In the update function you will have to deal with 2 messages,
-one to trigger the scroll to top and then other as a result of that task. As you can
-see we are using the hardcoded id 'elm-mdl-layout-main' to indicate what node we need
-to scroll to the top."""
-            , Code.code [] <|
+                [ text "Scroll" ]
+            , explain """Assuming your app has messages ScrollToTop (requesting such a scroll) 
+                         and Nop (doing nothing), here is what your update function
+                         would look like for the above button:"""
+                            , Code.code [] <|
                 """ScrollToTop ->
-    ( model, Task.attempt (always Nop) <| Dom.Scroll.toTop "elm-mdl-layout-main" )
+    ( model, Task.attempt (always Nop) <| Dom.Scroll.toTop Layout.mainId )
 
 Nop ->
     ( model, Cmd.none )
 """
->>>>>>> 67b5b9bb
             ]
     in
         Page.body1_ "Layout" srcUrl intro references demo1 demo2
