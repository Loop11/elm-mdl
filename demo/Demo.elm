--- conflicted
+++ resolved
@@ -36,11 +36,8 @@
 import Demo.Tabs
 import Demo.Slider
 import Demo.Typography
-<<<<<<< HEAD
 import Demo.Cards
-=======
 import Demo.Lists
->>>>>>> b6b2d3e2
 --import Demo.Template
 
 
@@ -64,11 +61,8 @@
   , tabs : Demo.Tabs.Model
   , slider : Demo.Slider.Model
   , typography : Demo.Typography.Model
-<<<<<<< HEAD
   , cards : Demo.Cards.Model
-=======
   , lists : Demo.Lists.Model
->>>>>>> b6b2d3e2
   --, template : Demo.Template.Model
   , selectedTab : Int
   , transparentHeader : Bool
@@ -92,11 +86,8 @@
   , tabs = Demo.Tabs.model
   , slider = Demo.Slider.model
   , typography = Demo.Typography.model
-<<<<<<< HEAD
   , cards = Demo.Cards.model
-=======
   , lists = Demo.Lists.model
->>>>>>> b6b2d3e2
   --, template = Demo.Template.model
   , selectedTab = 0
   , transparentHeader = False
@@ -124,11 +115,8 @@
   | TabMsg Demo.Tabs.Msg
   | SliderMsg Demo.Slider.Msg
   | TypographyMsg Demo.Typography.Msg
-<<<<<<< HEAD
   | CardsMsg Demo.Cards.Msg
-=======
   | ListsMsg Demo.Lists.Msg
->>>>>>> b6b2d3e2
   | ToggleHeader
   --| TemplateMsg Demo.Template.Msg
 
@@ -176,11 +164,8 @@
 
     TypographyMsg  a -> lift  .typography   (\m x->{m|typography  =x}) TypographyMsg Demo.Typography.update   a model
 
-<<<<<<< HEAD
     CardsMsg   a -> lift  .cards    (\m x->{m|cards   =x}) CardsMsg  Demo.Cards.update    a model
-=======
     ListsMsg   a -> lift  .lists    (\m x->{m|lists   =x}) ListsMsg  Demo.Lists.update    a model
->>>>>>> b6b2d3e2
 
     --TemplateMsg  a -> lift  .template   (\m x->{m|template  =x}) TemplateMsg Demo.Template.update   a model
 
@@ -229,7 +214,6 @@
 urlTabs : Dict String Int
 urlTabs =
   List.indexedMap (\idx (_,x,_) -> (x, idx)) tabs |> Dict.fromList
-
 
 
 e404 : Model -> Html Msg
@@ -296,13 +280,6 @@
   let
     top =
       (Array.get model.selectedTab tabViews |> Maybe.withDefault e404) model
-<<<<<<< HEAD
-
-=======
-        |> flip (::) [] 
-        |> Html.div [ Html.Attributes.autofocus True ]
-      
->>>>>>> b6b2d3e2
   in
     Layout.render Mdl model.mdl
       [ Layout.selectedTab model.selectedTab
