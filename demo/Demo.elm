
import Html exposing (..)
import Html.Attributes exposing (href, class, style)
import Html.App as App
import Platform.Cmd exposing (..)
import Array exposing (Array)

import Material
import Material.Color as Color
import Material.Layout as Layout 
import Material.Helpers exposing (lift, lift')
import Material.Options as Options exposing (css)
import Material.Scheme as Scheme
import Material.Icon as Icon

import Demo.Buttons
import Demo.Menus
import Demo.Tables
import Demo.Grid
import Demo.Textfields
import Demo.Snackbar
import Demo.Badges
import Demo.Elevation
import Demo.Toggles
import Demo.Loading
import Demo.Layout
--import Demo.Template


-- MODEL



type alias Model =
  { mdl : Material.Model
  , buttons : Demo.Buttons.Model
  , badges : Demo.Badges.Model
  , layout : Demo.Layout.Model
  , menus : Demo.Menus.Model
  , textfields : Demo.Textfields.Model
  , toggles : Demo.Toggles.Model
  , snackbar : Demo.Snackbar.Model
  , tables : Demo.Tables.Model
  , loading : Demo.Loading.Model
  --, template : Demo.Template.Model
  , selectedTab : Int
  , transparentHeader : Bool
  }


model : Model
model =
  { mdl = Material.model
  , buttons = Demo.Buttons.model
  , badges = Demo.Badges.model
  , layout = Demo.Layout.model
  , menus = Demo.Menus.model
  , textfields = Demo.Textfields.model
  , toggles = Demo.Toggles.model
  , snackbar = Demo.Snackbar.model
  , tables = Demo.Tables.model
  , loading = Demo.Loading.model
  --, template = Demo.Template.model
  , selectedTab = 0
  , transparentHeader = False
  }



-- ACTION, UPDATE


type Msg
  = SelectTab Int
  | Mdl Material.Msg
  | BadgesMsg Demo.Badges.Msg
  | ButtonsMsg Demo.Buttons.Msg
  | LayoutMsg Demo.Layout.Msg
  | MenusMsg Demo.Menus.Msg
  | TextfieldMsg Demo.Textfields.Msg
  | SnackbarMsg Demo.Snackbar.Msg
  | TogglesMsg Demo.Toggles.Msg
  | TablesMsg Demo.Tables.Msg
<<<<<<< HEAD
  | ToggleHeader 
=======
  | LoadingMsg Demo.Loading.Msg
  | ToggleHeader
>>>>>>> e85a8d44
  --| TemplateMsg Demo.Template.Msg


nth : Int -> List a -> Maybe a
nth k xs = 
  List.drop k xs |> List.head


update : Msg -> Model -> ( Model, Cmd Msg )
update action model =
  case action of
    SelectTab k -> 
      ( { model | selectedTab = k } , Cmd.none )

    ToggleHeader ->
      ( { model | transparentHeader = not model.transparentHeader }, Cmd.none)

    Mdl msg -> 
      Material.update Mdl msg model

    ButtonsMsg   a -> lift  .buttons    (\m x->{m|buttons   =x}) ButtonsMsg  Demo.Buttons.update    a model

    BadgesMsg    a -> lift  .badges     (\m x->{m|badges    =x}) BadgesMsg   Demo.Badges.update    a model

    LayoutMsg a -> lift  .layout    (\m x->{m|layout   =x}) LayoutMsg  Demo.Layout.update    a model

    MenusMsg a -> lift  .menus    (\m x->{m|menus   =x}) MenusMsg  Demo.Menus.update    a model

    TextfieldMsg a -> lift  .textfields (\m x->{m|textfields=x}) TextfieldMsg Demo.Textfields.update a model

    SnackbarMsg  a -> lift  .snackbar   (\m x->{m|snackbar  =x}) SnackbarMsg Demo.Snackbar.update   a model

    TogglesMsg    a -> lift .toggles   (\m x->{m|toggles    =x}) TogglesMsg Demo.Toggles.update   a model

    TablesMsg   a -> lift  .tables    (\m x->{m|tables   =x}) TablesMsg  Demo.Tables.update    a model
--
    LoadingMsg   a -> lift  .loading    (\m x->{m|loading   =x}) LoadingMsg  Demo.Loading.update    a model


    --TemplateMsg  a -> lift  .template   (\m x->{m|template  =x}) TemplateMsg Demo.Template.update   a model


-- VIEW


tabs : List (String, String, Model -> Html Msg)
tabs =
  [ ("Buttons", "buttons", .buttons >> Demo.Buttons.view >> App.map ButtonsMsg)
  , ("Menus", "menus", .menus >> Demo.Menus.view >> App.map MenusMsg)
  , ("Badges", "badges", .badges >> Demo.Badges.view >> App.map BadgesMsg)
  , ("Elevation", "elevation", \_ -> Demo.Elevation.view)
  , ("Grid", "grid", \_ -> Demo.Grid.view)
  , ("Layout", "layout", .layout >> Demo.Layout.view >> App.map LayoutMsg)
  , ("Snackbar", "snackbar", .snackbar >> Demo.Snackbar.view >> App.map SnackbarMsg)
  , ("Textfields", "textfields", .textfields >> Demo.Textfields.view >> App.map TextfieldMsg)
  , ("Loading", "loading", \_ -> Demo.Loading.view)
  , ("Toggles", "toggles", .toggles >> Demo.Toggles.view >> App.map TogglesMsg)
  , ("Tables", "tables", .tables >> Demo.Tables.view >> App.map TablesMsg)
  --, ("Template", "template", .template >> Demo.Template.view >> App.map TemplateMsg)
  ]


tabTitles : List (Html a)
tabTitles =
  List.map (\(x,_,_) -> text x) tabs


tabViews : Array (Model -> Html Msg)
tabViews = List.map (\(_,_,v) -> v) tabs |> Array.fromList



e404 : Model -> Html Msg
e404 _ =  
  div 
    [ 
    ]
    [ Options.styled Html.h1
        [ Options.cs "mdl-typography--display-4" 
        , Color.background Color.primary 
        ]
        [ text "404" ]
    ]



drawer : List (Html Msg)
drawer =
  [ Layout.title [] [ text "Example drawer" ]
  , Layout.navigation
    [] 
    [  Layout.link
        [ Layout.href "https://github.com/debois/elm-mdl" ]
        [ text "github" ]
    , Layout.link
        [ Layout.href "http://package.elm-lang.org/packages/debois/elm-mdl/latest/" ]
        [ text "elm-package" ]
    ]
  ]


header : Model -> List (Html Msg)
header model =
  [ Layout.row 
      [ if model.transparentHeader then css "height" "192px" else Options.nop 
      , css "transition" "height 333ms ease-in-out 0s"
      ]
      [ Layout.title [] [ text "elm-mdl" ]
      , Layout.spacer
      , Layout.navigation []
          [ Layout.link
              [ Layout.href "#", Layout.onClick ToggleHeader]
              [ Icon.i "photo" ]
          , Layout.link
              [ Layout.href "https://github.com/debois/elm-mdl"]
              [ span [] [text "github"] ]
          , Layout.link
              [ Layout.href "http://package.elm-lang.org/packages/debois/elm-mdl/latest/" ]
              [ text "elm-package" ]
          ]
      ]
  ]


<<<<<<< HEAD
=======
tabs : List (String, String, Model -> Html Msg)
tabs =
  [ ("Buttons", "buttons", .buttons >> Demo.Buttons.view >> App.map ButtonsMsg)
  , ("Menus", "menus", .menus >> Demo.Menus.view >> App.map MenusMsg)
  , ("Badges", "badges", .badges >> Demo.Badges.view >> App.map BadgesMsg)
  , ("Elevation", "elevation", \_ -> Demo.Elevation.view)
  , ("Grid", "grid", \_ -> Demo.Grid.view)
  , ("Snackbar", "snackbar", .snackbar >> Demo.Snackbar.view >> App.map SnackbarMsg)
  , ("Textfields", "textfields", .textfields >> Demo.Textfields.view >> App.map TextfieldMsg)
  , ("Loading", "loading", .loading >> Demo.Loading.view >> App.map LoadingMsg)
  , ("Toggles", "toggles", .toggles >> Demo.Toggles.view >> App.map TogglesMsg)
  , ("Tables", "tables", .tables >> Demo.Tables.view >> App.map TablesMsg)
  --, ("Template", "template", .template >> Demo.Template.view >> App.map TemplateMsg)
  ]


e404 : Model -> Html Msg
e404 _ =  
  div 
    [ 
    ]
    [ Options.styled Html.h1
        [ Options.cs "mdl-typography--display-4" 
        , Color.background Color.primary 
        ]
        [ text "404" ]
    ]


tabViews : Array (Model -> Html Msg)
tabViews = List.map (\(_,_,v) -> v) tabs |> Array.fromList


tabTitles : List (Html a)
tabTitles =
  List.map (\(x,_,_) -> text x) tabs


stylesheet : Html a
stylesheet =
  Options.stylesheet """
  /* The following line is better done in html. We keep it here for
     compatibility with elm-reactor.
   */
  @import url("assets/styles/github-gist.css");

  blockquote:before { content: none; }
  blockquote:after { content: none; }
  blockquote {
    border-left-style: solid;
    border-width: 1px;
    padding-left: 1.3ex;
    border-color: rgb(255,82,82);
    font-style: normal;
      /* TODO: Really need a way to specify "secondary color" in
         inline css.
       */
  }
  p, blockquote { 
    max-width: 40em;
  }

  h1, h2 { 
    /* TODO. Need typography module with kerning. */
    margin-left: -3px;
  }

  pre { 
    background-color: #f8f8f8; 
    padding-top: .5rem;
    padding-bottom: 1rem;
    padding-left:1rem;
  }
  .mdl-layout__header--transparent {
    background: url('https://getmdl.io/assets/demos/transparent.jpg') center / cover;
  }
  .mdl-layout__header--transparent .mdl-layout__drawer-button {
    /* This background is dark, so we set text to white. Use 87% black instead if
       your background is light. */
    color: white;
  }
"""


{-
setTab : Layout.Model -> Route -> Layout.Model
setTab layout route =
  let 
    idx = 
      case route of 
        Tab k -> k
        E404 -> -1 
  in 
    { layout | selectedTab = idx }
-}


>>>>>>> e85a8d44
view : Model -> Html Msg
view model =
  let
    top =
      div
        [ style
            [ ( "margin", "auto" )
            , ( "padding-left", "8%" )
            , ( "padding-right", "8%" )
            ]
        ]
        [ (Array.get model.selectedTab tabViews
            |> Maybe.withDefault e404)
           model
        ]
  in
    Layout.render Mdl model.mdl
      [ Layout.selectedTab model.selectedTab
      , Layout.onSelectTab SelectTab
      , Layout.fixedHeader
      --, Layout.fixedDrawer
      , Layout.waterfall True
      , if model.transparentHeader then Layout.transparentHeader else Options.nop
      ]
      { header = header model
      , drawer = drawer
      , tabs = (tabTitles, [ Color.background (Color.color Color.Teal Color.S400) ])
      , main = [ stylesheet, top ]
      }
    {- The following lines are not necessary when you manually set up
       your html, as done with page.html. Removing it will then
       fix the flicker you see on load.
    -}
    |> (\contents -> 
      div []
        [ Scheme.topWithScheme Color.Teal Color.Red contents
        , Html.node "script"
           [ Html.Attributes.attribute "src" "assets/highlight.pack.js" ]
           []
        ]
    )


main : Program Never
main =
  App.program 
    { init = ( model, Layout.sub0 Mdl )
    , view = view
    , subscriptions = Layout.subs Mdl
    , update = update
    }


stylesheet : Html a
stylesheet =
  Options.stylesheet """
  /* The following line is better done in html. We keep it here for
     compatibility with elm-reactor.
   */
  @import url("assets/styles/github-gist.css");

  blockquote:before { content: none; }
  blockquote:after { content: none; }
  blockquote {
    border-left-style: solid;
    border-width: 1px;
    padding-left: 1.3ex;
    border-color: rgb(255,82,82);
    font-style: normal;
      /* TODO: Really need a way to specify "secondary color" in
         inline css.
       */
  }
  p, blockquote { 
    max-width: 40em;
  }

  h1, h2 { 
    /* TODO. Need typography module with kerning. */
    margin-left: -3px;
  }

  pre { 
    background-color: #f8f8f8; 
    padding-top: .5rem;
    padding-bottom: 1rem;
    padding-left:1rem;
  }
  .mdl-layout__header--transparent {
    background: url('https://getmdl.io/assets/demos/transparent.jpg') center / cover;
  }
  .mdl-layout__header--transparent .mdl-layout__drawer-button {
    /* This background is dark, so we set text to white. Use 87% black instead if
       your background is light. */
    color: white;
  }
"""<|MERGE_RESOLUTION|>--- conflicted
+++ resolved
@@ -81,12 +81,8 @@
   | SnackbarMsg Demo.Snackbar.Msg
   | TogglesMsg Demo.Toggles.Msg
   | TablesMsg Demo.Tables.Msg
-<<<<<<< HEAD
-  | ToggleHeader 
-=======
   | LoadingMsg Demo.Loading.Msg
   | ToggleHeader
->>>>>>> e85a8d44
   --| TemplateMsg Demo.Template.Msg
 
 
@@ -142,7 +138,7 @@
   , ("Layout", "layout", .layout >> Demo.Layout.view >> App.map LayoutMsg)
   , ("Snackbar", "snackbar", .snackbar >> Demo.Snackbar.view >> App.map SnackbarMsg)
   , ("Textfields", "textfields", .textfields >> Demo.Textfields.view >> App.map TextfieldMsg)
-  , ("Loading", "loading", \_ -> Demo.Loading.view)
+  , ("Loading", "loading", .loading >> Demo.Loading.view >> App.map LoadingMsg)
   , ("Toggles", "toggles", .toggles >> Demo.Toggles.view >> App.map TogglesMsg)
   , ("Tables", "tables", .tables >> Demo.Tables.view >> App.map TablesMsg)
   --, ("Template", "template", .template >> Demo.Template.view >> App.map TemplateMsg)
@@ -211,106 +207,6 @@
   ]
 
 
-<<<<<<< HEAD
-=======
-tabs : List (String, String, Model -> Html Msg)
-tabs =
-  [ ("Buttons", "buttons", .buttons >> Demo.Buttons.view >> App.map ButtonsMsg)
-  , ("Menus", "menus", .menus >> Demo.Menus.view >> App.map MenusMsg)
-  , ("Badges", "badges", .badges >> Demo.Badges.view >> App.map BadgesMsg)
-  , ("Elevation", "elevation", \_ -> Demo.Elevation.view)
-  , ("Grid", "grid", \_ -> Demo.Grid.view)
-  , ("Snackbar", "snackbar", .snackbar >> Demo.Snackbar.view >> App.map SnackbarMsg)
-  , ("Textfields", "textfields", .textfields >> Demo.Textfields.view >> App.map TextfieldMsg)
-  , ("Loading", "loading", .loading >> Demo.Loading.view >> App.map LoadingMsg)
-  , ("Toggles", "toggles", .toggles >> Demo.Toggles.view >> App.map TogglesMsg)
-  , ("Tables", "tables", .tables >> Demo.Tables.view >> App.map TablesMsg)
-  --, ("Template", "template", .template >> Demo.Template.view >> App.map TemplateMsg)
-  ]
-
-
-e404 : Model -> Html Msg
-e404 _ =  
-  div 
-    [ 
-    ]
-    [ Options.styled Html.h1
-        [ Options.cs "mdl-typography--display-4" 
-        , Color.background Color.primary 
-        ]
-        [ text "404" ]
-    ]
-
-
-tabViews : Array (Model -> Html Msg)
-tabViews = List.map (\(_,_,v) -> v) tabs |> Array.fromList
-
-
-tabTitles : List (Html a)
-tabTitles =
-  List.map (\(x,_,_) -> text x) tabs
-
-
-stylesheet : Html a
-stylesheet =
-  Options.stylesheet """
-  /* The following line is better done in html. We keep it here for
-     compatibility with elm-reactor.
-   */
-  @import url("assets/styles/github-gist.css");
-
-  blockquote:before { content: none; }
-  blockquote:after { content: none; }
-  blockquote {
-    border-left-style: solid;
-    border-width: 1px;
-    padding-left: 1.3ex;
-    border-color: rgb(255,82,82);
-    font-style: normal;
-      /* TODO: Really need a way to specify "secondary color" in
-         inline css.
-       */
-  }
-  p, blockquote { 
-    max-width: 40em;
-  }
-
-  h1, h2 { 
-    /* TODO. Need typography module with kerning. */
-    margin-left: -3px;
-  }
-
-  pre { 
-    background-color: #f8f8f8; 
-    padding-top: .5rem;
-    padding-bottom: 1rem;
-    padding-left:1rem;
-  }
-  .mdl-layout__header--transparent {
-    background: url('https://getmdl.io/assets/demos/transparent.jpg') center / cover;
-  }
-  .mdl-layout__header--transparent .mdl-layout__drawer-button {
-    /* This background is dark, so we set text to white. Use 87% black instead if
-       your background is light. */
-    color: white;
-  }
-"""
-
-
-{-
-setTab : Layout.Model -> Route -> Layout.Model
-setTab layout route =
-  let 
-    idx = 
-      case route of 
-        Tab k -> k
-        E404 -> -1 
-  in 
-    { layout | selectedTab = idx }
--}
-
-
->>>>>>> e85a8d44
 view : Model -> Html Msg
 view model =
   let
