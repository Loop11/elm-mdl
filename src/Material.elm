--- conflicted
+++ resolved
@@ -3,10 +3,7 @@
         ( Model
         , model
         , Msg
-<<<<<<< HEAD
         , Container
-=======
->>>>>>> 6b2c1140
         , update
         , subscriptions
         , init
@@ -166,14 +163,9 @@
 -}
 
 import Dict
-<<<<<<< HEAD
-import Platform.Cmd exposing (Cmd)
-import Parts exposing (Indexed)
-import Material.Helpers exposing (map1st, map2nd)
-=======
 import Material.Component as Component exposing (Indexed, Msg(..))
+import Material.Dispatch as Dispatch
 import Material.Helpers exposing (map1st)
->>>>>>> 6b2c1140
 import Material.Button as Button
 import Material.Textfield as Textfield
 import Material.Menu as Menu
@@ -182,21 +174,10 @@
 import Material.Toggles as Toggles
 import Material.Tooltip as Tooltip
 import Material.Tabs as Tabs
-
-
 --import Material.Template as Template
 
-import Dispatch
-import Material.Msg as Msg
-
-
-<<<<<<< HEAD
+
 {-| Model encompassing all Material components.
-=======
-{-| Model encompassing all Material components. Since some components store
-user actions in their model (notably Snackbar), the model is generic in the
-type of such "observations".
->>>>>>> 6b2c1140
 -}
 type alias Model =
     { button : Indexed Button.Model
@@ -206,9 +187,8 @@
     , layout : Layout.Model
     , toggles : Indexed Toggles.Model
     , tooltip : Indexed Tooltip.Model
-    , tabs :
-        Indexed Tabs.Model
-        --  , template : Indexed Template.Model
+    , tabs : Indexed Tabs.Model
+    --  , template : Indexed Template.Model
     }
 
 
@@ -223,54 +203,17 @@
     , layout = Layout.defaultModel
     , toggles = Dict.empty
     , tooltip = Dict.empty
-    , tabs =
-        Dict.empty
-        --  , template = Dict.empty
+    , tabs = Dict.empty
+    --  , template = Dict.empty
     }
 
 
-<<<<<<< HEAD
-{-| Msg encompassing actions of all Material components.
--}
-type alias Msg obs =
-    Msg.Msg Model obs
-
-
-{-| Type of Models with elm-mdl model store `mdl`.
--}
-type alias Container c =
-    { c | mdl : Model }
-
-
-set : Container c -> Model -> Container c
-set c model =
-    { c | mdl = model }
-
-
-{-| Update function for the above Msg.
-
-The `update` function operates not directly on a `Material.Model`, but rather
-on a larger model containing the Material model in a field `mdl` (see
-`Container c` above). This way, the `update` function can guarantee that
-the container model is not updated unless a material component actually changed
-state.
--}
-update : Msg obs -> Container c -> ( Container c, Cmd obs )
-update msg container =
-    case msg of
-        Msg.Internal msg' ->
-            Parts.update' msg' container.mdl
-                |> Maybe.map (map1st <| set container)
-                |> Maybe.withDefault ( container, Cmd.none )
-
-        Msg.Dispatch msg ->
-            ( container, Dispatch.forward msg )
-=======
 {-| Material message type
 TODO: m
 -}
 type alias Msg m =
-    Component.Msg Button.Msg
+    Component.Msg 
+        Button.Msg
         Textfield.Msg
         (Menu.Msg m)
         -- Snackbar.Msg
@@ -278,8 +221,12 @@
         Toggles.Msg
         Tooltip.Msg
         Tabs.Msg
-
-
+        (List m)
+
+
+
+{-| Type of records that have an MDL model container. 
+-}
 type alias Container c =
     { c | mdl : Model }
 
@@ -315,10 +262,12 @@
 
             TabsMsg idx msg ->
                 Tabs.react lift msg idx store
+
+            Dispatch msgs -> 
+                (Nothing, Dispatch.forward msgs)
         )
-            |> map1st (Maybe.map (\mdl -> { container | mdl = mdl }))
-            |> map1st (Maybe.withDefault container)
->>>>>>> 6b2c1140
+        |> map1st (Maybe.map (\mdl -> { container | mdl = mdl }))
+        |> map1st (Maybe.withDefault container)
 
 
 {-| Subscriptions and initialisation of elm-mdl. Some components requires
@@ -348,16 +297,12 @@
 Currently, only Layout and Menu require subscriptions, and only Layout require
 initialisation.
 -}
-<<<<<<< HEAD
-subscriptions : (Msg obs -> obs) -> { model | mdl : Model } -> Sub obs
-=======
 subscriptions :
-    (Component.Msg button textfield (Menu.Msg m) Layout.Msg toggles tooltip tabs
+    (Component.Msg button textfield (Menu.Msg m) Layout.Msg toggles tooltip tabs dispatch
      -> m
     )
     -> { model | mdl : Model }
     -> Sub m
->>>>>>> 6b2c1140
 subscriptions lift model =
     Sub.batch
         [ Layout.subs lift model.mdl
@@ -367,12 +312,8 @@
 
 {-| Initialisation. See `subscriptions` above.
 -}
-<<<<<<< HEAD
-init : (Msg obs -> obs) -> Cmd obs
-=======
 init :
-    (Component.Msg button textfield menu Layout.Msg toggles tooltip tabs -> m)
+    (Component.Msg button textfield menu Layout.Msg toggles tooltip tabs dispatch -> m)
     -> Cmd m
->>>>>>> 6b2c1140
 init lift =
     Layout.sub0 lift