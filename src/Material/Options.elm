--- conflicted
+++ resolved
@@ -5,10 +5,6 @@
   , styled, styled', stylesheet
   , Style, div, span, img, attribute, center, scrim
   , id
-<<<<<<< HEAD
-  , inner
-  , attr
-=======
   , input, container
   , onClick, onDoubleClick
   , onMouseDown, onMouseUp
@@ -20,7 +16,6 @@
   , on, on1
   , onWithOptions
   , dispatch 
->>>>>>> 03f5d01d
   )
 
  
@@ -76,15 +71,6 @@
 @docs stylesheet
 
 ## Attributes
-<<<<<<< HEAD
-@docs attribute, attr, id, inner
-@docs center, scrim, disabled
-
-# Internal
-The following types and values are used internally in the library. 
-@docs Summary, apply, collect, set
-
-=======
 @docs attribute, id
 @docs disabled
 
@@ -130,7 +116,6 @@
 ## Multiple dispatch
 
 @docs dispatch
->>>>>>> 03f5d01d
 -}
 
 
@@ -163,91 +148,14 @@
   Internal.Property c m 
 
 
-<<<<<<< HEAD
-collect1 
-  :  Property c m 
-  -> Summary c m 
-  -> Summary c m
-collect1 option acc = 
-  case option of 
-    Class x -> { acc | classes = x :: acc.classes }
-    CSS x -> { acc | css = x :: acc.css }
-    {- NOTE: Internal attributes get appended as latter
-    attributes override former.
-    Attributes get added to the front so they can be
-    overridden by internal ones if needed.
-     -}
-    Internal x -> { acc | attrs = acc.attrs ++ [x] }
-    Attribute x -> { acc | attrs = x :: acc.attrs }
-    Many options -> List.foldl collect1 acc options
-    Set g -> { acc | config = g acc.config }
-    None -> acc
-
-
-recollect : Summary c m  -> List (Property c m) -> Summary c m
-recollect = 
-  List.foldl collect1 
-
-
-{-| Flatten a `Property a` into  a `Summary a`. Operates as `fold`
-over options; first two arguments are folding function and initial value. 
-=======
 {-| Universally applicable elm-mdl properties, e.g., `Options.css`,
 `Typography.*`, or `Options.onClick`, may be applied to ordinary `Html` values
 such as `Html.h4` using `styled` below. 
->>>>>>> 03f5d01d
 -}
 type alias Style m = 
   Property () m
 
 
-<<<<<<< HEAD
-{-| Special-casing of collect for `Property c ()`. 
--}
-collect1' : Property c m -> Summary () m -> Summary () m
-collect1' options acc = 
-  case options of 
-    Class x -> { acc | classes = x :: acc.classes }
-    CSS x -> { acc | css = x :: acc.css }
-    Attribute x -> { acc | attrs = x :: acc.attrs }
-    Internal x -> { acc | attrs = acc.attrs ++ [x] }
-    Many options -> List.foldl collect1' acc options
-    Set _ -> acc 
-    None -> acc
-
-
-collect' : List (Property c m) -> Summary () m 
-collect' = 
-  List.foldl collect1' (Summary [] [] [] ())
-
-
-addAttributes : Summary c m -> List (Attribute m) -> List (Attribute m)
-addAttributes summary attrs =
-  {- NOTE: Ordering here is important.
-  Allow users to specify arbitrary attributes in summary.attrs.
-  However, internal attributes should overwrite the ones that we need
-  to maintain functionality
-  -}
-  summary.attrs
-    ++ [ Html.Attributes.style summary.css
-       , Html.Attributes.class (String.join " " summary.classes)
-       ]
-    ++ attrs
-
-
-{-| Apply a `Summary m`, extra properties, and optional attributes 
-to a standard Html node. 
--}
-apply : Summary c m -> (List (Attribute m) -> a) 
-    -> List (Property c m) -> List (Attribute m) -> a
-apply summary ctor options attrs = 
-  ctor 
-    (addAttributes 
-      (recollect summary options) 
-      attrs)
-    
-=======
->>>>>>> 03f5d01d
 
 {-| Apply properties to a standard Html element.
 -}
@@ -392,11 +300,7 @@
 **NB!** Do not install event handlers using `Options.attribute`.
 Instead use `Options.on` and variants. 
 -}
-<<<<<<< HEAD
-attribute : Html.Attribute m -> Style m
-=======
 attribute : Html.Attribute m -> Property c m
->>>>>>> 03f5d01d
 attribute =
   Attribute
 
@@ -437,13 +341,9 @@
 -}
 scrim : Float -> Property c m
 scrim opacity = 
-<<<<<<< HEAD
-  css "background" <| "linear-gradient(rgba(0, 0, 0, 0), rgba(0, 0, 0, " ++ toString opacity ++ "))"
-=======
   css "background" 
     <| "linear-gradient(rgba(0, 0, 0, 0), rgba(0, 0, 0, " 
          ++ toString opacity ++ "))" 
->>>>>>> 03f5d01d
 
 
 {-| Sets the id attribute
