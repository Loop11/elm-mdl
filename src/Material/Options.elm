module Material.Options
    exposing
        ( Property
<<<<<<< HEAD
=======
        , Summary
        , collect
>>>>>>> 6b2c1140
        , cs
        , css
        , many
        , nop
<<<<<<< HEAD
=======
        , set
>>>>>>> 6b2c1140
        , data
        , when
        , maybe
        , disabled
<<<<<<< HEAD
        , styled
        , styled'
=======
        , apply
        , styled
        , styled_
>>>>>>> 6b2c1140
        , stylesheet
        , Style
        , div
        , span
        , img
        , attribute
        , center
        , scrim
        , id
<<<<<<< HEAD
        , input
        , container
        , onClick
        , onDoubleClick
        , onMouseDown
        , onMouseUp
        , onMouseEnter
        , onMouseLeave
        , onMouseOver
        , onMouseOut
        , onCheck
        , onToggle
        , onBlur
        , onFocus
        , onInput
        , on
        , on1
        , onWithOptions
        , dispatch
=======
        , inner
        , attr
>>>>>>> 6b2c1140
        )

{-| Setting options for Material components.

Here is a standard use of an elm-mdl Textfield:
<<<<<<< HEAD

    import Material.Textfield as Textfield
    import Material.Options as Options
=======
>>>>>>> 6b2c1140

    Textfield.render MDL [0] model.mdl
      [ Textfield.floatingLabel
      , Textfield.label "name"
      , Textfield.value model.value
      , Options.css "width" "96px"
      , Options.cs "my-textfield-class"
      , Options.onInput MyReceiveInputMsg
      ]
      []

The above code renders a textfield, setting the optional properties
`floatingLabel` and `label "name"` on the textfield; as well as adding
additional (CSS) styling `width: 96px;` and the HTML class `my-name-textfield`.

<<<<<<< HEAD
Some optional properties apply to all components and some are
particular to a specific component. In the above example
`Textfield.floatingLabel`, `Textfield.label`, and `Textfield.value` are
specific to `Textfield`, whereas `Options.css`, `Options.cs`, and
`Options.onInput` apply to any component.

This module contains some very common universally applicable optional
properties such as `css`, `cs`, and `id`. In addition, some elm-mdl modules
expose such options, e.g., `Typography`, `Elevation`, `Badge`, and `Color`.
Universally applicable optional properties can _also_ be applied to standard
`Html` elements such as `Html.div`; see `style` et. al. below. This is
convenient, e.g., for applying elm-mdl typography or color to standard
elements.
=======
This module defines the type `Property c m` of such optional properties, the
elements of the last argument in the above call to `Textfield.render`.
Individual components, such as Textfield usually instantiate the `c` to avoid
inadvertently applying, say, a Textfield property to a Button.

Some optional properties apply to all components, see the `Typography`,
`Elevation`, `Badge`, and `Color` modules. Such universally applicable
optional properties can _also_ be applied to standard `Html` elements
such as `Html.div`; see `style` et. al. below. This is convenient, e.g., for
applying MDL typography or color to standard elements.
>>>>>>> 6b2c1140


# Optional property

@docs Property

# Constructors
@docs cs, css, data, many, nop, when, maybe

# Html
@docs Style, styled, styled_

## Elements
@docs div, span, img
@docs stylesheet

## Attributes
<<<<<<< HEAD
@docs attribute, id
@docs disabled

## Helpers
@docs center, scrim

# Event handlers
@docs onClick, onDoubleClick,
      onMouseDown, onMouseUp,
      onMouseEnter, onMouseLeave,
      onMouseOver, onMouseOut
@docs onCheck, onToggle
@docs onBlur, onFocus
@docs onInput

## Custom Event Handlers
@docs on, on1
@docs onWithOptions

# Advanced usage

## Option distribution
Some components (notably textfields & toggles) are implemented as `<input>`
elements sitting inside a container `<div>` alongside various helper elements.
Options to such components are distributed between input and container elements
as follows:

| Option               | Element   |
| -------------------- | --------- |
| `Options.id`         | input     |
| `Options.css`        | container |
| `Options.cs`         | container |
| `Options.attributes` | input     |
| `Options.on*`        | input     |

If you need an option to apply to the other element, use either `Options.input
options` to force `options` to be applied to the input element; or
`Options.container options` to force `options` to be applied to the container
element.

@docs input, container

## Multiple dispatch

@docs dispatch
-}

import Html exposing (Html, Attribute)
import Html.Attributes
import Html.Events
import Json.Decode as Json
import Material.Options.Internal as Internal exposing (..)

=======
@docs attribute, attr, id, inner
@docs center, scrim, disabled

# Internal
The following types and values are used internally in the library.
@docs Summary, apply, collect, set

-}

import String
import Html exposing (Html, Attribute)
import Html.Attributes
import Material.Options.Internal exposing (..)
>>>>>>> 6b2c1140


-- PROPERTIES


<<<<<<< HEAD
{-|
Type of elm-mdl optional properties. (Do not confuse these with Html properties
or `Html.Attributes.property`.)
=======
{-| Type of elm-mdl properties. (Do not confuse these with Html properties or
`Html.Attributes.property`.) The type variable `c` identifies the component the
property is for. You never have to set it yourself. The type variable `d` by
the type of your `Msg`s; you should set this yourself.
-}
type alias Property c m =
    Material.Options.Internal.Property c m


{-| Contents of a `Property c m`.
-}
type alias Summary c m =
    { classes : List String
    , css : List ( String, String )
    , attrs : List (Attribute m)
    , config : c
    }

>>>>>>> 6b2c1140

The type variable `c` identifies the component the property is for. You never
have to set it yourself. The type variable `m` is the type of your messages
carried by the optional property, if applicable. You should set this yourself.

<<<<<<< HEAD
The elements of the penultimate argument in the above call to
`Textfield.render` has this type, specifically:

    List (Property (Textfield.Config) Msg)
-}
type alias Property c m =
    Internal.Property c m


{-| Universally applicable elm-mdl properties, e.g., `Options.css`,
`Typography.*`, or `Options.onClick`, may be applied to ordinary `Html` values
such as `Html.h4` using `styled` below.
-}
type alias Style m =
    Property () m
=======
{- `collect` and variants are called multiple times by nearly every use of
   any elm-mdl component. Carefully consider performance implications before
   modifying. In particular:

   - Avoid closures. They are slow to create and cause subsequent GC.
   - Pre-compute where possible.

   Earlier versions of `collect`, violating these rules, consumed ~20% of
   execution time for `Cards.view` and `Textfield.view`.
-}


collect1 :
    Property c m
    -> Summary c m
    -> Summary c m
collect1 option acc =
    case option of
        Class x ->
            { acc | classes = x :: acc.classes }

        CSS x ->
            { acc | css = x :: acc.css }

        {- NOTE: Internal attributes get appended as latter
           attributes override former.
           Attributes get added to the front so they can be
           overridden by internal ones if needed.
        -}
        Internal x ->
            { acc | attrs = acc.attrs ++ [ x ] }

        Attribute x ->
            { acc | attrs = x :: acc.attrs }

        Many options ->
            List.foldl collect1 acc options

        Set g ->
            { acc | config = g acc.config }

        None ->
            acc


recollect : Summary c m -> List (Property c m) -> Summary c m
recollect =
    List.foldl collect1


{-| Flatten a `Property a` into  a `Summary a`. Operates as `fold`
over options; first two arguments are folding function and initial value.
-}
collect : c -> List (Property c m) -> Summary c m
collect =
    Summary [] [] [] >> recollect


{-| Special-casing of collect for `Property c ()`.
-}
collect1_ : Property c m -> Summary () m -> Summary () m
collect1_ options acc =
    case options of
        Class x ->
            { acc | classes = x :: acc.classes }

        CSS x ->
            { acc | css = x :: acc.css }

        Attribute x ->
            { acc | attrs = x :: acc.attrs }

        Internal x ->
            { acc | attrs = acc.attrs ++ [ x ] }

        Many options ->
            List.foldl collect1_ acc options

        Set _ ->
            acc

        None ->
            acc


collect_ : List (Property c m) -> Summary () m
collect_ =
    List.foldl collect1_ (Summary [] [] [] ())


addAttributes : Summary c m -> List (Attribute m) -> List (Attribute m)
addAttributes summary attrs =
    {- NOTE: Ordering here is important.
       Allow users to specify arbitrary attributes in summary.attrs.
       However, internal attributes should overwrite the ones that we need
       to maintain functionality
    -}
    summary.attrs
        ++ [ Html.Attributes.style summary.css
           , Html.Attributes.class (String.join " " summary.classes)
           ]
        ++ attrs


{-| Apply a `Summary m`, extra properties, and optional attributes
to a standard Html node.
-}
apply :
    Summary c m
    -> (List (Attribute m) -> a)
    -> List (Property c m)
    -> List (Attribute m)
    -> a
apply summary ctor options attrs =
    ctor
        (addAttributes
            (recollect summary options)
            attrs
        )
>>>>>>> 6b2c1140


{-| Apply properties to a standard Html element.
-}
styled : (List (Attribute m) -> a) -> List (Property c m) -> a
styled ctor props =
    ctor
        (addAttributes
<<<<<<< HEAD
            (collect' props)
=======
            (collect_ props)
>>>>>>> 6b2c1140
            []
        )


{-| Apply properties and attributes to a standard Html element.
-}
<<<<<<< HEAD
styled' : (List (Attribute m) -> a) -> List (Property c m) -> List (Attribute m) -> a
styled' ctor props attrs =
    ctor
        (addAttributes
            (collect' props)
=======
styled_ : (List (Attribute m) -> a) -> List (Property c m) -> List (Attribute m) -> a
styled_ ctor props attrs =
    ctor
        (addAttributes
            (collect_ props)
>>>>>>> 6b2c1140
            attrs
        )


{-| Convenience function for the ultra-common case of apply elm-mdl styling to a
`div` element. Use like this:

    myDiv : Html m
    myDiv =
      Options.div
        [ Color.background Color.primary
        , Color.text Color.accentContrast
        ]
        [ text "I'm in color!" ]

-}
div : List (Property c m) -> List (Html m) -> Html m
div =
    styled Html.div


{-| Convenience function for the reasonably common case of setting attributes
of a span element. See also `div`.
-}
span : List (Property c m) -> List (Html m) -> Html m
span =
    styled Html.span


{-| Convenience function for the not unreasonably uncommon case of setting
attributes of an img element. Use like this:

    img
      [ Options.css "height" "200px" ]
      [ Html.Attributes.src "assets/image.jpg" ]
-}
img : List (Property a b) -> List (Attribute b) -> Html b
img options attrs =
<<<<<<< HEAD
    styled' Html.img options attrs []
=======
    styled_ Html.img options attrs []
>>>>>>> 6b2c1140


{-| Set HTML disabled attribute.
-}
disabled : Bool -> Property c m
disabled v =
    Attribute (Html.Attributes.disabled v)


{-| Add an HTML class to a component. (Name chosen to avoid clashing with
Html.Attributes.class.)
-}
cs : String -> Property c m
cs c =
    Class c


{-| Add a CSS style to a component.
-}
css : String -> String -> Property c m
css key value =
    CSS ( key, value )


{-| Multiple options.
-}
many : List (Property c m) -> Property c m
many =
    Many


{-| Do nothing. Convenient when the absence or
presence of Options depends dynamically on other values, e.g.,

    Options.div
      [ if model.isActive then css "active" else nop ]
      [ ... ]
-}
nop : Property c m
nop =
    None


<<<<<<< HEAD
{-| HTML data-* attributes. Prefix "data-" is added automatically.
=======
{-| Set a configuration value.
-}
set : (c -> c) -> Property c m
set =
    Set


{-| HTML data-* attributes.
>>>>>>> 6b2c1140
-}
data : String -> String -> Property c m
data key val =
    Attribute (Html.Attributes.attribute ("data-" ++ key) val)


{-| Conditional option. When the guard evaluates to `true`, the option is
applied; otherwise it is ignored. Use like this:

    Button.disabled |> when (not model.isRunning)
-}
<<<<<<< HEAD
when : Property c m -> Bool -> Property c m
when prop guard =
=======
when : Bool -> Property c m -> Property c m
when guard prop =
>>>>>>> 6b2c1140
    if guard then
        prop
    else
        nop


{-| Apply a Maybe option when defined
-}
maybe : Maybe (Property c m) -> Property c m
maybe prop =
    prop |> Maybe.withDefault nop



-- CONVENIENCE


{-| Construct an Html element contributing to the global stylesheet.
The resulting Html is a `<style>` element.  Remember to insert the resulting Html
somewhere.
-}
stylesheet : String -> Html m
stylesheet css =
    Html.node "style" [] [ Html.text css ]
<<<<<<< HEAD
=======

>>>>>>> 6b2c1140



<<<<<<< HEAD
-- STYLE


{-| Install arbitrary `Html.Attribute`.

    Options.div
      [ Options.attribute <| Html.Attributes.title "title" ]
=======
{-| Options for situations where there is no configuration, i.e.,
styling a `div`.
-}
type alias Style m =
    Property () m


{-| Install arbitrary `Html.Attribute`. Applicable only to `Style m`, not
general Properties. Use like this:

    Options.div
      [ Options.attribute <| Html.onClick MyClickEvent ]
>>>>>>> 6b2c1140
      [ ... ]

**NB!** Do not install event handlers using `Options.attribute`.
Instead use `Options.on` and variants.
-}
attribute : Html.Attribute m -> Property c m
attribute =
    Attribute


{-| Install arbitrary `Html.Attribute`. Use like this:

    Options.div
      [ Options.attr <| Html.onClick MyClickEvent ]
      [ ... ]

**NOTE** Some attributes might be overridden by attributes
used internally by *elm-mdl*. Such attributes often include
`focus` and `blur` on certain elements, such as `Textfield`.
In the case of `focus` and `blur` you may use `focusin` and `focusout`
respectively instead (these attributes require polyfill on Firefox).

See [Textfield.onBlur](http://package.elm-lang.org/packages/debois/elm-mdl/latest/Material-Textfield#onBlur) for more information regarding the polyfill.
-}
attr : Html.Attribute m -> Property c m
attr =
    Attribute


{-| Options installing css for element to be a flex-box container centering its
elements.
-}
center : Property c m
center =
    many
        [ css "display" "flex"
        , css "align-items" "center"
        , css "justify-content" "center"
        ]


{-| Scrim. Argument value indicates terminal opacity, the value of which should
depend on the underlying image. `0.6` works well often.
-}
scrim : Float -> Property c m
scrim opacity =
<<<<<<< HEAD
    css "background" <|
        "linear-gradient(rgba(0, 0, 0, 0), rgba(0, 0, 0, "
            ++ toString opacity
            ++ "))"
=======
    css "background" <| "linear-gradient(rgba(0, 0, 0, 0), rgba(0, 0, 0, " ++ toString opacity ++ "))"
>>>>>>> 6b2c1140


{-| Sets the id attribute
-}
id : String -> Property c m
id =
    Attribute << Html.Attributes.id


{-| Apply argument options to `input` element in component implementation.
-}
input : List (Style m) -> Property (Input c m) m
input =
    Internal.input


{-| Apply argument options to container element in component implementation.
-}
container : List (Style m) -> Property (Container c m) m
container =
    Internal.container



-- EVENTS


{-| Add custom event handlers
-}
on : String -> Json.Decoder m -> Property c m
on event =
    Listener event Nothing


{-| Add a custom event handler that always succeeds.

Equivalent to `Options.on event (Json.Decode.succeed msg)`
-}
on1 : String -> m -> Property c m
on1 event m =
    on event (Json.succeed m)


{-| -}
onClick : msg -> Property c msg
onClick msg =
    on "click" (Json.succeed msg)


{-| -}
onDoubleClick : msg -> Property c msg
onDoubleClick msg =
    on "dblclick" (Json.succeed msg)


{-| -}
onMouseDown : msg -> Property c msg
onMouseDown msg =
    on "mousedown" (Json.succeed msg)


{-| -}
onMouseUp : msg -> Property c msg
onMouseUp msg =
    on "mouseup" (Json.succeed msg)


{-| -}
onMouseEnter : msg -> Property c msg
onMouseEnter msg =
    on "mouseenter" (Json.succeed msg)


{-| -}
onMouseLeave : msg -> Property c msg
onMouseLeave msg =
    on "mouseleave" (Json.succeed msg)


{-| -}
onMouseOver : msg -> Property c msg
onMouseOver msg =
    on "mouseover" (Json.succeed msg)


{-| -}
onMouseOut : msg -> Property c msg
onMouseOut msg =
    on "mouseout" (Json.succeed msg)


{-| Capture [change](https://developer.mozilla.org/en-US/docs/Web/Events/change)
events on checkboxes. It will grab the boolean value from `event.target.checked`
on any input event.
Check out [targetChecked](#targetChecked) for more details on how this works.
-}
onCheck : (Bool -> msg) -> Property c msg
onCheck =
    (flip Json.map Html.Events.targetChecked) >> on "change"


{-| -}
onToggle : msg -> Property c msg
onToggle =
    on1 "change"



-- FOCUS EVENTS


{-| -}
onBlur : msg -> Property c msg
onBlur msg =
    on "blur" (Json.succeed msg)


{-| -}
onFocus : msg -> Property c msg
onFocus msg =
    on "focus" (Json.succeed msg)


{-| -}
onInput : (String -> m) -> Property c m
onInput f =
    on "input" (Json.map f Html.Events.targetValue)


{-| Add custom event handlers with options
-}
onWithOptions : String -> Html.Events.Options -> Json.Decoder m -> Property c m
onWithOptions evt options =
    Listener evt (Just options)



-- DISPATCH


{-| Plain-TEA multiple-event dispatch.

NB! You are _extremely_ unlikely to need this.

You need this optional property in exactly these circumstances:
1. You are using an elm-mdl component which has a `render` function.
2. You are not using this `render` function, instead calling `view`.
3. You installed an `on*` handler on the component, but that handler does not
seem to take effect.

What's happening in this case is that elm-mdl has an internal handler for the
same event as your custom handler; e.g., you install `onBlur` on
`Textfield`, but `Textfield`'s has an internal `onBlur` handler.

In this case you need to tell the component how to dispatch multiple messages
(one for you, one for itself) in response to a single DOM event. You do so by
providing a means of folding a list of messages into a single message. (See
the [Dispatch](TODO) library for one way to define such a function.)

The `render` function does all this automatically. If you are calling `render`,
you do not need this property.

Example use:


    type Msg =
      ...
      | Textfield (Textfield.Msg)
      | MyBlurMsg
      | Batch (List Msg)

    ...

      Textfield.view Textfield model.textfield
        [ Options.dispatch Batch
        , Options.onBlur MyBlurMsg
        ]
        [ ]
-}
<<<<<<< HEAD
dispatch : (List m -> m) -> Property c m
dispatch =
    Json.map >> Lift
=======
inner : List (Property c m) -> Property { a | inner : List (Property c m) } m
inner options =
    set (\c -> { c | inner = options ++ c.inner })
>>>>>>> 6b2c1140
<|MERGE_RESOLUTION|>--- conflicted
+++ resolved
@@ -1,31 +1,16 @@
 module Material.Options
     exposing
         ( Property
-<<<<<<< HEAD
-=======
-        , Summary
-        , collect
->>>>>>> 6b2c1140
         , cs
         , css
         , many
         , nop
-<<<<<<< HEAD
-=======
-        , set
->>>>>>> 6b2c1140
         , data
         , when
         , maybe
         , disabled
-<<<<<<< HEAD
-        , styled
-        , styled'
-=======
-        , apply
         , styled
         , styled_
->>>>>>> 6b2c1140
         , stylesheet
         , Style
         , div
@@ -35,7 +20,6 @@
         , center
         , scrim
         , id
-<<<<<<< HEAD
         , input
         , container
         , onClick
@@ -55,21 +39,14 @@
         , on1
         , onWithOptions
         , dispatch
-=======
-        , inner
-        , attr
->>>>>>> 6b2c1140
         )
 
 {-| Setting options for Material components.
 
 Here is a standard use of an elm-mdl Textfield:
-<<<<<<< HEAD
 
     import Material.Textfield as Textfield
     import Material.Options as Options
-=======
->>>>>>> 6b2c1140
 
     Textfield.render MDL [0] model.mdl
       [ Textfield.floatingLabel
@@ -85,7 +62,6 @@
 `floatingLabel` and `label "name"` on the textfield; as well as adding
 additional (CSS) styling `width: 96px;` and the HTML class `my-name-textfield`.
 
-<<<<<<< HEAD
 Some optional properties apply to all components and some are
 particular to a specific component. In the above example
 `Textfield.floatingLabel`, `Textfield.label`, and `Textfield.value` are
@@ -99,18 +75,6 @@
 `Html` elements such as `Html.div`; see `style` et. al. below. This is
 convenient, e.g., for applying elm-mdl typography or color to standard
 elements.
-=======
-This module defines the type `Property c m` of such optional properties, the
-elements of the last argument in the above call to `Textfield.render`.
-Individual components, such as Textfield usually instantiate the `c` to avoid
-inadvertently applying, say, a Textfield property to a Button.
-
-Some optional properties apply to all components, see the `Typography`,
-`Elevation`, `Badge`, and `Color` modules. Such universally applicable
-optional properties can _also_ be applied to standard `Html` elements
-such as `Html.div`; see `style` et. al. below. This is convenient, e.g., for
-applying MDL typography or color to standard elements.
->>>>>>> 6b2c1140
 
 
 # Optional property
@@ -128,7 +92,6 @@
 @docs stylesheet
 
 ## Attributes
-<<<<<<< HEAD
 @docs attribute, id
 @docs disabled
 
@@ -182,56 +145,19 @@
 import Json.Decode as Json
 import Material.Options.Internal as Internal exposing (..)
 
-=======
-@docs attribute, attr, id, inner
-@docs center, scrim, disabled
-
-# Internal
-The following types and values are used internally in the library.
-@docs Summary, apply, collect, set
-
--}
-
-import String
-import Html exposing (Html, Attribute)
-import Html.Attributes
-import Material.Options.Internal exposing (..)
->>>>>>> 6b2c1140
 
 
 -- PROPERTIES
 
 
-<<<<<<< HEAD
 {-|
 Type of elm-mdl optional properties. (Do not confuse these with Html properties
 or `Html.Attributes.property`.)
-=======
-{-| Type of elm-mdl properties. (Do not confuse these with Html properties or
-`Html.Attributes.property`.) The type variable `c` identifies the component the
-property is for. You never have to set it yourself. The type variable `d` by
-the type of your `Msg`s; you should set this yourself.
--}
-type alias Property c m =
-    Material.Options.Internal.Property c m
-
-
-{-| Contents of a `Property c m`.
--}
-type alias Summary c m =
-    { classes : List String
-    , css : List ( String, String )
-    , attrs : List (Attribute m)
-    , config : c
-    }
-
->>>>>>> 6b2c1140
 
 The type variable `c` identifies the component the property is for. You never
 have to set it yourself. The type variable `m` is the type of your messages
 carried by the optional property, if applicable. You should set this yourself.
 
-<<<<<<< HEAD
 The elements of the penultimate argument in the above call to
 `Textfield.render` has this type, specifically:
 
@@ -247,127 +173,6 @@
 -}
 type alias Style m =
     Property () m
-=======
-{- `collect` and variants are called multiple times by nearly every use of
-   any elm-mdl component. Carefully consider performance implications before
-   modifying. In particular:
-
-   - Avoid closures. They are slow to create and cause subsequent GC.
-   - Pre-compute where possible.
-
-   Earlier versions of `collect`, violating these rules, consumed ~20% of
-   execution time for `Cards.view` and `Textfield.view`.
--}
-
-
-collect1 :
-    Property c m
-    -> Summary c m
-    -> Summary c m
-collect1 option acc =
-    case option of
-        Class x ->
-            { acc | classes = x :: acc.classes }
-
-        CSS x ->
-            { acc | css = x :: acc.css }
-
-        {- NOTE: Internal attributes get appended as latter
-           attributes override former.
-           Attributes get added to the front so they can be
-           overridden by internal ones if needed.
-        -}
-        Internal x ->
-            { acc | attrs = acc.attrs ++ [ x ] }
-
-        Attribute x ->
-            { acc | attrs = x :: acc.attrs }
-
-        Many options ->
-            List.foldl collect1 acc options
-
-        Set g ->
-            { acc | config = g acc.config }
-
-        None ->
-            acc
-
-
-recollect : Summary c m -> List (Property c m) -> Summary c m
-recollect =
-    List.foldl collect1
-
-
-{-| Flatten a `Property a` into  a `Summary a`. Operates as `fold`
-over options; first two arguments are folding function and initial value.
--}
-collect : c -> List (Property c m) -> Summary c m
-collect =
-    Summary [] [] [] >> recollect
-
-
-{-| Special-casing of collect for `Property c ()`.
--}
-collect1_ : Property c m -> Summary () m -> Summary () m
-collect1_ options acc =
-    case options of
-        Class x ->
-            { acc | classes = x :: acc.classes }
-
-        CSS x ->
-            { acc | css = x :: acc.css }
-
-        Attribute x ->
-            { acc | attrs = x :: acc.attrs }
-
-        Internal x ->
-            { acc | attrs = acc.attrs ++ [ x ] }
-
-        Many options ->
-            List.foldl collect1_ acc options
-
-        Set _ ->
-            acc
-
-        None ->
-            acc
-
-
-collect_ : List (Property c m) -> Summary () m
-collect_ =
-    List.foldl collect1_ (Summary [] [] [] ())
-
-
-addAttributes : Summary c m -> List (Attribute m) -> List (Attribute m)
-addAttributes summary attrs =
-    {- NOTE: Ordering here is important.
-       Allow users to specify arbitrary attributes in summary.attrs.
-       However, internal attributes should overwrite the ones that we need
-       to maintain functionality
-    -}
-    summary.attrs
-        ++ [ Html.Attributes.style summary.css
-           , Html.Attributes.class (String.join " " summary.classes)
-           ]
-        ++ attrs
-
-
-{-| Apply a `Summary m`, extra properties, and optional attributes
-to a standard Html node.
--}
-apply :
-    Summary c m
-    -> (List (Attribute m) -> a)
-    -> List (Property c m)
-    -> List (Attribute m)
-    -> a
-apply summary ctor options attrs =
-    ctor
-        (addAttributes
-            (recollect summary options)
-            attrs
-        )
->>>>>>> 6b2c1140
 
 
 {-| Apply properties to a standard Html element.
@@ -376,30 +181,18 @@
 styled ctor props =
     ctor
         (addAttributes
-<<<<<<< HEAD
-            (collect' props)
-=======
             (collect_ props)
->>>>>>> 6b2c1140
             []
         )
 
 
 {-| Apply properties and attributes to a standard Html element.
 -}
-<<<<<<< HEAD
-styled' : (List (Attribute m) -> a) -> List (Property c m) -> List (Attribute m) -> a
-styled' ctor props attrs =
-    ctor
-        (addAttributes
-            (collect' props)
-=======
 styled_ : (List (Attribute m) -> a) -> List (Property c m) -> List (Attribute m) -> a
 styled_ ctor props attrs =
     ctor
         (addAttributes
             (collect_ props)
->>>>>>> 6b2c1140
             attrs
         )
 
@@ -438,11 +231,7 @@
 -}
 img : List (Property a b) -> List (Attribute b) -> Html b
 img options attrs =
-<<<<<<< HEAD
-    styled' Html.img options attrs []
-=======
     styled_ Html.img options attrs []
->>>>>>> 6b2c1140
 
 
 {-| Set HTML disabled attribute.
@@ -486,18 +275,7 @@
     None
 
 
-<<<<<<< HEAD
 {-| HTML data-* attributes. Prefix "data-" is added automatically.
-=======
-{-| Set a configuration value.
--}
-set : (c -> c) -> Property c m
-set =
-    Set
-
-
-{-| HTML data-* attributes.
->>>>>>> 6b2c1140
 -}
 data : String -> String -> Property c m
 data key val =
@@ -509,13 +287,8 @@
 
     Button.disabled |> when (not model.isRunning)
 -}
-<<<<<<< HEAD
-when : Property c m -> Bool -> Property c m
-when prop guard =
-=======
 when : Bool -> Property c m -> Property c m
-when guard prop =
->>>>>>> 6b2c1140
+when guard prop  =
     if guard then
         prop
     else
@@ -540,14 +313,8 @@
 stylesheet : String -> Html m
 stylesheet css =
     Html.node "style" [] [ Html.text css ]
-<<<<<<< HEAD
-=======
-
->>>>>>> 6b2c1140
-
-
-
-<<<<<<< HEAD
+
+
 -- STYLE
 
 
@@ -555,20 +322,6 @@
 
     Options.div
       [ Options.attribute <| Html.Attributes.title "title" ]
-=======
-{-| Options for situations where there is no configuration, i.e.,
-styling a `div`.
--}
-type alias Style m =
-    Property () m
-
-
-{-| Install arbitrary `Html.Attribute`. Applicable only to `Style m`, not
-general Properties. Use like this:
-
-    Options.div
-      [ Options.attribute <| Html.onClick MyClickEvent ]
->>>>>>> 6b2c1140
       [ ... ]
 
 **NB!** Do not install event handlers using `Options.attribute`.
@@ -615,14 +368,10 @@
 -}
 scrim : Float -> Property c m
 scrim opacity =
-<<<<<<< HEAD
     css "background" <|
         "linear-gradient(rgba(0, 0, 0, 0), rgba(0, 0, 0, "
             ++ toString opacity
             ++ "))"
-=======
-    css "background" <| "linear-gradient(rgba(0, 0, 0, 0), rgba(0, 0, 0, " ++ toString opacity ++ "))"
->>>>>>> 6b2c1140
 
 
 {-| Sets the id attribute
@@ -802,12 +551,6 @@
         ]
         [ ]
 -}
-<<<<<<< HEAD
 dispatch : (List m -> m) -> Property c m
 dispatch =
-    Json.map >> Lift
-=======
-inner : List (Property c m) -> Property { a | inner : List (Property c m) } m
-inner options =
-    set (\c -> { c | inner = options ++ c.inner })
->>>>>>> 6b2c1140
+    Json.map >> Lift