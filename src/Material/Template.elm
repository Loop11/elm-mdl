module Material.Template
    exposing
        ( Model
        , defaultModel
        , Msg
        , update
        , view
        , Property
        , render
        )

{-| From the [Material Design Lite documentation](http://www.getmdl.io/components/#TEMPLATE-section):

> ...

See also the
[Material Design Specification]([https://www.google.com/design/spec/components/TEMPLATE.html).

Refer to [this site](http://debois.github.io/elm-mdl/#template)
for a live demo.

@docs Model, model, Msg, update
@docs view

# Component support

@docs Container, Observer, Instance, instance, fwdTemplate
-}

-- TEMPLATE. Copy this to a file for your component, then update.

import Platform.Cmd exposing (Cmd, none)
import Html exposing (..)
import Parts exposing (Indexed)
import Material.Options as Options exposing (Style, cs)


-- MODEL


{-| Component model.
-}
type alias Model =
    {}


{-| Default component model constructor.
-}
defaultModel : Model
defaultModel =
    {}



-- ACTION, UPDATE


{-| Component action.
-}
type Msg
    = MyMsg


{-| Component update.
-}
update : Msg -> Model -> ( Model, Cmd Msg )
update action model =
    ( model, none )



-- PROPERTIES


type alias Config =
    {}


defaultConfig : Config
defaultConfig =
    {}


type alias Property m =
    Options.Property Config m



{- See src/Material/Button.elm for an example of, e.g., an onClick handler. -}
-- VIEW


{-| Component view.
-}
view : (Msg -> m) -> Model -> List (Property m) -> List (Html m) -> Html m
view lift model options elems =
    Options.div
        (cs "TEMPLATE"
            :: options
        )
        [ h6 [] [ text "TEMPLATE COMPONENT" ]
        ]



-- COMPONENT


type alias Container c =
<<<<<<< HEAD
    { c | template : Indexed Model }
=======
    { c | template : Indexed String Model }
>>>>>>> 6b2c1140


{-| Component render.
-}
render :
    (Parts.Msg (Container c) m -> m)
<<<<<<< HEAD
    -> Parts.Index
=======
    -> Parts.Index String
>>>>>>> 6b2c1140
    -> Container c
    -> List (Property m)
    -> List (Html m)
    -> Html m
render =
    Parts.create view (Parts.generalize update) .template (\x y -> { y | template = x }) defaultModel



{- See src/Material/Layout.mdl for how to add subscriptions. -}<|MERGE_RESOLUTION|>--- conflicted
+++ resolved
@@ -106,29 +106,22 @@
 -- COMPONENT
 
 
-type alias Container c =
-<<<<<<< HEAD
-    { c | template : Indexed Model }
-=======
-    { c | template : Indexed String Model }
->>>>>>> 6b2c1140
+type alias Store s =
+    { s | template : Indexed Model }
 
 
 {-| Component render.
+TODO
 -}
 render :
-    (Parts.Msg (Container c) m -> m)
-<<<<<<< HEAD
-    -> Parts.Index
-=======
-    -> Parts.Index String
->>>>>>> 6b2c1140
-    -> Container c
+    (Component.Msg Msg textfield menu snackbar toggles tooltip tabs dispatch -> m)
+    -> Index
+    -> Store s
     -> List (Property m)
     -> List (Html m)
     -> Html m
 render =
-    Parts.create view (Parts.generalize update) .template (\x y -> { y | template = x }) defaultModel
+    Component.render get view Component.TemplateMsg
 
 
 
