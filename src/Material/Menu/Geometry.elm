module Material.Menu.Geometry
    exposing
        ( Geometry
        , Element
        , decode
        )

import DOM
import Json.Decode exposing (..)


{-| An Geometry stores relevant information from DOM during Open and Close
events. (This computes more than it needs to.)
-}
type alias Geometry =
    { button : Element
    , menu : Element
    , container : Element
    , offsetTops : List Float
    , offsetHeights : List Float
    }


type alias Element =
    { offsetTop : Float
    , offsetLeft : Float
    , offsetHeight : Float
    , bounds : DOM.Rectangle
    }


{-| Decode Geometry from the button's reference
-}
decode : Decoder Geometry
decode =
<<<<<<< HEAD
    object5 Geometry
=======
    map5 Geometry
>>>>>>> 6b2c1140
        (DOM.target element)
        (DOM.target (DOM.nextSibling (DOM.childNode 1 element)))
        (DOM.target (DOM.nextSibling element))
        (DOM.target (DOM.nextSibling (DOM.childNode 1 (DOM.childNodes DOM.offsetTop))))
        (DOM.target (DOM.nextSibling (DOM.childNode 1 (DOM.childNodes DOM.offsetHeight))))


{-| Decode an Element
-}
element : Decoder Element
element =
<<<<<<< HEAD
    object4 Element
=======
    map4 Element
>>>>>>> 6b2c1140
        DOM.offsetTop
        DOM.offsetLeft
        DOM.offsetHeight
        DOM.boundingClientRect<|MERGE_RESOLUTION|>--- conflicted
+++ resolved
@@ -33,11 +33,7 @@
 -}
 decode : Decoder Geometry
 decode =
-<<<<<<< HEAD
-    object5 Geometry
-=======
     map5 Geometry
->>>>>>> 6b2c1140
         (DOM.target element)
         (DOM.target (DOM.nextSibling (DOM.childNode 1 element)))
         (DOM.target (DOM.nextSibling element))
@@ -49,11 +45,7 @@
 -}
 element : Decoder Element
 element =
-<<<<<<< HEAD
-    object4 Element
-=======
     map4 Element
->>>>>>> 6b2c1140
         DOM.offsetTop
         DOM.offsetLeft
         DOM.offsetHeight
