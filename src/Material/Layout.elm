module Material.Layout
    exposing
        ( init
        , subscriptions
        , Model
        , defaultModel
        , Msg(ToggleDrawer)
        , update
        , Property
        , fixedDrawer
        , fixedTabs
        , fixedHeader
        , rippleTabs
        , waterfall
        , seamed
        , scrolling
        , selectedTab
        , onSelectTab
        , row
        , spacer
        , title
        , navigation
        , link
<<<<<<< HEAD
=======
        , onClick
>>>>>>> 6b2c1140
        , href
        , setTabsWidth
        , Contents
        , view
        , sub0
        , subs
        , render
<<<<<<< HEAD
=======
        , react
>>>>>>> 6b2c1140
        , toggleDrawer
        , transparentHeader
        )

{-| From the
[Material Design Lite documentation](https://www.getmdl.io/components/index.html#layout-section):

> The Material Design Lite (MDL) layout component is a comprehensive approach to
> page layout that uses MDL development tenets, allows for efficient use of MDL
> components, and automatically adapts to different browsers, screen sizes, and
> devices.
>
> Appropriate and accessible layout is a critical feature of all user interfaces,
> regardless of a site's content or function. Page design and presentation is
> therefore an important factor in the overall user experience. See the layout
> component's
> [Material Design specifications page](https://www.google.com/design/spec/layout/structure.html#structure-system-bars)
> for details.
>
> Use of MDL layout principles simplifies the creation of scalable pages by
> providing reusable components and encourages consistency across environments by
> establishing recognizable visual elements, adhering to logical structural
> grids, and maintaining appropriate spacing across multiple platforms and screen
> sizes. MDL layout is extremely powerful and dynamic, allowing for great
> consistency in outward appearance and behavior while maintaining development
> flexibility and ease of use.

Refer to [this site](https://debois.github.io/elm-mdl/#layout)
for a live demo and example code.

# Subscriptions

The layout needs to be initialised with and subscribe to changes in viewport
sizes. Example initialisation of containing app:

    import Material.Layout as Layout
    import Material

    type alias Model =
      { ...
      , mdl : Material.Model -- Boilerplate
      }

    type Msg =
      ...
      | Mdl Material.Msg -- Boilerplate

    ...

    App.program
      { init = ( model, Layout.sub0 Mdl )
      , view = view
      , subscriptions = Layout.subs Mdl model
      , update = update
      }

## Tabs width


Tabs display chevrons when the viewport is too small to show all tabs
simultaneously. Unfortunately, Elm currently does not give us a way to
automatically detect the width of the tabs at app launch. If you have tabs,
to make the chevron display correctly at app lauch, you must set
`model.tabScrollState.width` manually in `init`. If you're using parts,
use `setTabScrollState` to accomplish this. Initialisation would in this case
be (assuming a tab width of 1384 pixels):

    App.program
      { init =
          ( { model | mdl = Layout.setTabsWidth 1384 model.mdl }
            , Layout.sub0 Mdl
          )
      , view = view
      , subscriptions = .mdl >> Layout.subs Mdl
      , update = update
      }


@docs sub0, subs

# Render
@docs Contents, render, toggleDrawer

# Options
@docs Property

## Tabs
@docs fixedTabs, rippleTabs
@docs selectedTab, setTabsWidth

## Header
@docs fixedHeader, fixedDrawer
@docs waterfall, seamed, scrolling
@docs transparentHeader

## Events
@docs onSelectTab

# Sub-views
@docs row, spacer, title, navigation, link, href

# Elm architecture
@docs view, Msg, Model, defaultModel, update, init, subscriptions

# Internal use
@docs react

-}

import Dict exposing (Dict)
import Maybe exposing (andThen, map)
import Html exposing (..)
import Html.Attributes exposing (class, classList, tabindex)
import Html.Events as Events exposing (on)
import Html.Keyed as Keyed
import Platform.Cmd exposing (Cmd)
import Window
import Json.Decode as Decoder exposing (field)
import Task
<<<<<<< HEAD
import Parts
=======
import Material.Component as Component exposing (Indexed, indexed, render1, subs)
>>>>>>> 6b2c1140
import Material.Helpers as Helpers exposing (filter, delay, pure, map1st, map2nd)
import Material.Ripple as Ripple
import Material.Icon as Icon
import Material.Options as Options exposing (Style, cs, nop, css, when, styled)
import Material.Options.Internal as Internal
<<<<<<< HEAD
import Material.Msg as Msg
=======
>>>>>>> 6b2c1140
import DOM


-- SETUP


{-| Layout needs initial viewport size
-}
init : ( Model, Cmd Msg )
init =
    let
        measureScreenSize =
<<<<<<< HEAD
            Task.perform
                (\_ -> Resize (Debug.log "Can't get initial window dimensions. Guessing " 1025))
                Resize
                Window.width
=======
            Task.perform Resize Window.width
>>>>>>> 6b2c1140
    in
        ( defaultModel, measureScreenSize )


{-| Layout subscribes to changes in viewport size.
-}
subscriptions : Model -> Sub Msg
subscriptions model =
    Window.resizes (.width >> Resize)



-- MODEL


type alias TabScrollState =
    { canScrollLeft : Bool
    , canScrollRight : Bool
    , width : Maybe Int
    }



{- Elm don't give us a good way to measure the width of the tabs, so we
   arbitrarily decide that they probably can't scroll. The user can adjust this
   decision by supplying his own estimate of what the width of the tabsWidth might
   be.
-}


defaultTabScrollState : TabScrollState
defaultTabScrollState =
    { canScrollRight = True
    , canScrollLeft = False
    , width = Nothing
    }

<<<<<<< HEAD
=======

setTabsWidth_ : Int -> Model -> Model
setTabsWidth_ width model =
    let
        x =
            model.tabScrollState
    in
        { model
            | tabScrollState =
                { x | width = Just width }
        }
>>>>>>> 6b2c1140

setTabsWidth' : Int -> Model -> Model
setTabsWidth' width model =
    let
        x =
            model.tabScrollState
    in
        { model
            | tabScrollState =
                { x | width = Just width }
        }

<<<<<<< HEAD

=======
>>>>>>> 6b2c1140
{-| Component model.
-}
type alias Model =
    { ripples : Dict Int Ripple.Model
    , isSmallScreen : Bool
    , isCompact : Bool
    , isAnimating : Bool
    , isScrolled : Bool
    , isDrawerOpen : Bool
    , tabScrollState : TabScrollState
    }


{-| Default component model.
-}
defaultModel : Model
defaultModel =
    { ripples = Dict.empty
    , isSmallScreen = False
    , isCompact = False
    , isAnimating = False
    , isScrolled = False
    , isDrawerOpen = False
    , tabScrollState = defaultTabScrollState
    }



-- ACTIONS, UPDATE


{-| Component messages.
-}
type Msg
    = ToggleDrawer
    | Resize Int
    | ScrollTab TabScrollState
    | ScrollPane Bool Float
      -- True means fixedHeader
    | TransitionHeader { toCompact : Bool, fixedHeader : Bool }
    | TransitionEnd
    | NOP
      -- Subcomponents
    | Ripple Int Ripple.Msg


{-| Component update.
-}
update : Msg -> Model -> ( Model, Cmd Msg )
update msg model =
<<<<<<< HEAD
    update' identity msg model
=======
    update_ identity msg model
>>>>>>> 6b2c1140
        |> Maybe.withDefault ( model, Cmd.none )


{-| Component update for Parts.
-}
<<<<<<< HEAD
update' : (Msg -> msg) -> Msg -> Model -> Maybe ( Model, Cmd msg )
update' f action model =
=======
update_ : (Msg -> msg) -> Msg -> Model -> Maybe ( Model, Cmd msg )
update_ f action model =
>>>>>>> 6b2c1140
    case action of
        NOP ->
            Nothing

        Resize width ->
            {- High-frequency message. To avoid stuttering during resizes, we must
               return referentially the same model if we're not making any updates. (And
               the user must be using Html.Lazy.)
            -}
            let
                isSmall =
                    1024 > width

                tabScrollState =
                    model.tabScrollState.width
                        |> Maybe.map
                            (\tabsWidth ->
                                let
                                    tabScrollState =
                                        model.tabScrollState
                                in
                                    { tabScrollState
                                        | canScrollRight = tabsWidth + (2 * 56) {- chevrons -} > width
                                    }
                            )
                        |> Maybe.withDefault model.tabScrollState

                {- We have no idea how much horisontal space tabs consume, so we have no
                   idea whether they scroll or not.
                -}
            in
                if
                    isSmall
                        == model.isSmallScreen
                        && tabScrollState.canScrollRight
                        == model.tabScrollState.canScrollRight
                then
                    Nothing
                else
                    Just <|
                        pure
                            { model
                                | isSmallScreen = isSmall
                                , isDrawerOpen = not isSmall && model.isDrawerOpen
                                , tabScrollState = tabScrollState
                            }

        ToggleDrawer ->
            Just <| pure { model | isDrawerOpen = not model.isDrawerOpen }

<<<<<<< HEAD
        Ripple tabIndex action' ->
            Dict.get tabIndex model.ripples
                |> Maybe.withDefault Ripple.model
                |> Ripple.update action'
                |> map1st
                    (\ripple' ->
                        { model | ripples = Dict.insert tabIndex ripple' model.ripples }
=======
        Ripple tabIndex action_ ->
            Dict.get tabIndex model.ripples
                |> Maybe.withDefault Ripple.model
                |> Ripple.update action_
                |> map1st
                    (\ripple_ ->
                        { model | ripples = Dict.insert tabIndex ripple_ model.ripples }
>>>>>>> 6b2c1140
                    )
                |> map2nd (Cmd.map (f << Ripple tabIndex))
                |> Just

        ScrollTab state ->
            {- High-frequency message. To avoid stuttering during scrolling, we must
               return a referentially identical model if we're making  no changes.
            -}
            if model.tabScrollState /= state then
                Just <| pure { model | tabScrollState = state }
            else
                Nothing

        ScrollPane fixedHeader offset ->
            {- High-frequency message. To avoid stuttering during scrolling, we must
               return a referentially identical model if we're making  no changes.
            -}
            let
                isScrolled =
                    0.0 < offset
            in
                if isScrolled /= model.isScrolled then
<<<<<<< HEAD
                    update' f
=======
                    update_ f
>>>>>>> 6b2c1140
                        (TransitionHeader { toCompact = isScrolled, fixedHeader = fixedHeader })
                        { model | isScrolled = isScrolled }
                else
                    Nothing
<<<<<<< HEAD

        TransitionHeader { toCompact, fixedHeader } ->
            if not model.isAnimating then
                Just
                    ( { model
                        | isCompact = toCompact
                        , isAnimating = (not model.isSmallScreen) || fixedHeader
                      }
                    , Cmd.none
                    )
            else
                Nothing

=======

        TransitionHeader { toCompact, fixedHeader } ->
            if not model.isAnimating then
                Just
                    ( { model
                        | isCompact = toCompact
                        , isAnimating = (not model.isSmallScreen) || fixedHeader
                      }
                    , Cmd.none
                    )
            else
                Nothing

>>>>>>> 6b2c1140
        TransitionEnd ->
            pure { model | isAnimating = False } |> Just



-- PROPERTIES


type alias Config m =
    { fixedHeader : Bool
    , fixedDrawer : Bool
    , fixedTabs : Bool
    , rippleTabs : Bool
    , mode : Mode
    , selectedTab : Int
    , onSelectTab : Maybe (Int -> Attribute m)
    , transparentHeader : Bool
    , moreTabs : Bool
    }


defaultConfig : Config m
defaultConfig =
    { fixedHeader = False
    , fixedDrawer = False
    , fixedTabs = False
    , rippleTabs = True
    , mode = Standard
    , onSelectTab = Nothing
    , selectedTab = -1
    , moreTabs = False
    , transparentHeader = False
    }


{-| Layout options.
-}
type alias Property m =
    Options.Property (Config m) m


{-| Header is "fixed": It appears even on small screens.
-}
fixedHeader : Property m
fixedHeader =
<<<<<<< HEAD
    Internal.option (\config -> { config | fixedHeader = True })
=======
    Options.set (\config -> { config | fixedHeader = True })
>>>>>>> 6b2c1140


{-| Drawer is "fixed": It is always open on large screens.
-}
fixedDrawer : Property m
fixedDrawer =
<<<<<<< HEAD
    Internal.option (\config -> { config | fixedDrawer = True })
=======
    Options.set (\config -> { config | fixedDrawer = True })
>>>>>>> 6b2c1140


{-| Tabs are spread out to consume available space and do not scroll horisontally.
-}
fixedTabs : Property m
fixedTabs =
<<<<<<< HEAD
    Internal.option (\config -> { config | fixedTabs = True })
=======
    Options.set (\config -> { config | fixedTabs = True })
>>>>>>> 6b2c1140


{-| Make tabs ripple when clicked.
-}
rippleTabs : Property m
rippleTabs =
<<<<<<< HEAD
    Internal.option (\config -> { config | rippleTabs = True })
=======
    Options.set (\config -> { config | rippleTabs = True })
>>>>>>> 6b2c1140


{-| Header behaves as "Waterfall" header: On scroll, the top (argument `True`) or
the bottom (argument `False`) of the header disappears.
-}
waterfall : Bool -> Property m
<<<<<<< HEAD
waterfall =
    Internal.option
        << (\b config -> { config | mode = Waterfall b })
=======
waterfall b =
    Options.set (\config -> { config | mode = Waterfall b })
>>>>>>> 6b2c1140


{-| Header behaves as "Seamed" header: it does not cast shadow, is permanently
affixed to the top of the screen.
-}
seamed : Property m
seamed =
<<<<<<< HEAD
    Internal.option (\config -> { config | mode = Seamed })
=======
    Options.set (\config -> { config | mode = Seamed })
>>>>>>> 6b2c1140


{-| Header is transparent: It draws on top of the layout's background
-}
transparentHeader : Property m
transparentHeader =
<<<<<<< HEAD
    Internal.option (\config -> { config | transparentHeader = True })
=======
    Options.set (\config -> { config | transparentHeader = True })
>>>>>>> 6b2c1140


{-| Header scrolls with contents.
-}
scrolling : Property m
scrolling =
<<<<<<< HEAD
    Internal.option (\config -> { config | mode = Scrolling })


{-| Set the selected tab.
-}
selectedTab : Int -> Property m
selectedTab =
    Internal.option
        << (\k config -> { config | selectedTab = k })
=======
    Options.set (\config -> { config | mode = Scrolling })


{-| Set the selected tab.
-}
selectedTab : Int -> Property m
selectedTab k =
    Options.set (\config -> { config | selectedTab = k })
>>>>>>> 6b2c1140


{-| Set this property if tabs are missing the "more tabs on the right" indicator
chevron on app launch.

(Elm core libraries currently don't give us a good way to determine this situation
automatically.)
-}
moreTabs : Property m
moreTabs =
<<<<<<< HEAD
    Internal.option (\config -> { config | moreTabs = True })
=======
    Options.set (\config -> { config | moreTabs = True })
>>>>>>> 6b2c1140


{-| Receieve notification when tab `k` is selected.
-}
onSelectTab : (Int -> m) -> Property m
<<<<<<< HEAD
onSelectTab =
    Internal.option << (\f config -> { config | onSelectTab = Just (f >> Events.onClick) })
=======
onSelectTab f =
    Options.set (\config -> { config | onSelectTab = Just (f >> Events.onClick) })
>>>>>>> 6b2c1140



-- AUXILIARY VIEWS


{-| Push subsequent elements in header row or drawer column to the right/bottom.
-}
spacer : Html m
spacer =
    div [ class "mdl-layout-spacer" ] []


{-| Title in header row or drawer.
-}
<<<<<<< HEAD
title : List (Options.Style m) -> List (Html m) -> Html m
=======
title : List (Property m) -> List (Html m) -> Html m
>>>>>>> 6b2c1140
title styles =
    Options.span (cs "mdl-layout__title" :: styles)


{-| Container for links.
-}
navigation : List (Options.Style m) -> List (Html m) -> Html m
navigation styles contents =
    Options.styled Html.nav (cs "mdl-navigation" :: styles) contents
<<<<<<< HEAD
=======


type LinkProp
    = LinkProp


type alias LinkProperty m =
    Options.Property LinkProp m


{-| onClick for Links.
-}
onClick : m -> LinkProperty m
onClick =
    Events.onClick >> Internal.attribute
>>>>>>> 6b2c1140


{-| href attribute for links
-}
<<<<<<< HEAD
href : String -> Options.Style m
href url =
    Options.attribute <| Html.Attributes.href url
=======
href : String -> LinkProperty m
href =
    Html.Attributes.href >> Internal.attribute
>>>>>>> 6b2c1140


{-| Link.
-}
link : List (Options.Style m) -> List (Html m) -> Html m
link styles contents =
    Options.styled a
        (cs "mdl-navigation__link"
            :: Internal.attribute (Html.Attributes.attribute "tabindex" "1")
            :: styles
        )
        contents


{-| Header row.
-}
<<<<<<< HEAD
row : List (Options.Style m) -> List (Html m) -> Html m
=======
row : List (Property m) -> List (Html m) -> Html m
>>>>>>> 6b2c1140
row styles =
    Options.div (cs "mdl-layout__header-row" :: styles)



-- MAIN VIEWS


{-| Mode for the header.
- A `Standard` header casts shadow, is permanently affixed to the top of the screen.
- A `Seamed` header does not cast shadow, is permanently affixed to the top of the
  screen.
- A `Scroll`'ing header scrolls with contents.
- A `Waterfall` header drops either the top (argument True) or bottom (argument False)
header-row when content scrolls.
-}
type Mode
    = Standard
    | Seamed
    | Scrolling
    | Waterfall Bool


isWaterfall : Mode -> Bool
isWaterfall mode =
    case mode of
        Waterfall _ ->
            True

        _ ->
            False


toList : Maybe a -> List a
toList x =
    case x of
        Nothing ->
            []

        Just y ->
            [ y ]


type Direction
    = Left
    | Right


tabsView : (Msg -> m) -> Config m -> Model -> ( List (Html m), List (Style m) ) -> Html m
tabsView lift config model ( tabs, tabStyles ) =
    let
        chevron direction offset =
            let
                dir =
                    case direction of
                        Left ->
                            "left"

                        Right ->
                            "right"
            in
                styled div
                    [ cs "mdl-layout__tab-bar-button"
                    , cs ("mdl-layout__tab-bar-" ++ dir ++ "-button")
<<<<<<< HEAD
                    , cs "is-active"
                        `when`
=======
                    , (cs "is-active")
                        |> when
>>>>>>> 6b2c1140
                            ((direction == Left && model.tabScrollState.canScrollLeft)
                                || (direction == Right && model.tabScrollState.canScrollRight)
                            )
                    , Options.many tabStyles
                    ]
                    [ Icon.view ("chevron_" ++ dir)
                        [ Icon.size24
                        , Html.Attributes.attribute
                            "onclick"
                            ("document.getElementsByClassName('mdl-layout__tab-bar')[0].scrollLeft += " ++ toString offset)
                            |> Internal.attribute
                        ]
                    ]
    in
        Options.div
            [ cs "mdl-layout__tab-bar-container" ]
            [ chevron Left -100
            , Options.div
                [ cs "mdl-layout__tab-bar"
                , css "position" "relative"
                  -- Workaround for debois/elm-dom#4.
                , css "scroll-behavior" "smooth"
                , if config.rippleTabs then
                    Options.many
                        [ cs "mdl-js-ripple-effect"
                        , cs "mds-js-ripple-effect--ignore-events"
                        ]
                  else
                    nop
                , if config.mode == Standard then
                    cs "is-casting-shadow"
                  else
                    nop
                , Options.many tabStyles
                , Internal.attribute <|
                    on "scroll"
                        (DOM.target
<<<<<<< HEAD
                            (Decoder.object3
=======
                            (Decoder.map3
>>>>>>> 6b2c1140
                                (\scrollWidth clientWidth scrollLeft ->
                                    { canScrollLeft = scrollLeft > 0
                                    , canScrollRight = scrollWidth - clientWidth > scrollLeft + 1
                                    , width = Just scrollWidth
                                    }
                                        |> ScrollTab
                                        |> lift
                                )
<<<<<<< HEAD
                                ("scrollWidth" := Decoder.float)
                                ("clientWidth" := Decoder.float)
                                ("scrollLeft" := Decoder.float)
=======
                                (field "scrollWidth" Decoder.float)
                                (field "clientWidth" Decoder.float)
                                (field "scrollLeft" Decoder.float)
>>>>>>> 6b2c1140
                            )
                        )
                ]
                (tabs
                    |> List.indexedMap
                        (\tabIndex tab ->
                            filter a
                                [ classList
                                    [ ( "mdl-layout__tab", True )
                                    , ( "is-active", tabIndex == config.selectedTab )
                                    ]
                                , config.onSelectTab
                                    |> Maybe.map ((|>) tabIndex)
                                    |> Maybe.withDefault Helpers.noAttr
                                ]
                                [ Just tab
                                , if config.rippleTabs then
                                    Dict.get tabIndex model.ripples
                                        |> Maybe.withDefault Ripple.model
                                        |> Ripple.view [ class "mdl-layout__tab-ripple-container" ]
<<<<<<< HEAD
                                        |> App.map (Ripple tabIndex >> lift)
=======
                                        |> Html.map (Ripple tabIndex >> lift)
>>>>>>> 6b2c1140
                                        |> Just
                                  else
                                    Nothing
                                ]
                        )
                )
            , chevron Right 100
            ]


headerView :
    (Msg -> m)
    -> Config m
    -> Model
    -> ( Maybe (Html m), List (Html m), Maybe (Html m) )
    -> Html m
headerView lift config model ( drawerButton, rows, tabs ) =
    let
        mode =
            case config.mode of
                Standard ->
                    nop

                Scrolling ->
                    cs "mdl-layout__header--scroll"

                Seamed ->
                    cs "mdl-layout__header--seamed"

                Waterfall True ->
                    cs "mdl-layout__header--waterfall mdl-layout__header--waterfall-hide-top"

                Waterfall False ->
                    cs "mdl-layout__header--waterfall"
    in
        Options.styled Html.header
            [ cs "mdl-layout__header"
<<<<<<< HEAD
            , cs "is-casting-shadow"
                `when`
                    (config.mode
                        == Standard
                        || (isWaterfall config.mode && model.isCompact)
                    )
            , cs "is-animating" `when` model.isAnimating
            , cs "is-compact" `when` model.isCompact
            , mode
            , cs "mdl-layout__header--transparent" `when` config.transparentHeader
            , Options.onClick
                (TransitionHeader { toCompact = False, fixedHeader = config.fixedHeader }
                    |> lift
                )
            , Options.on "transitionend" (Decoder.succeed <| lift TransitionEnd)
=======
            , when
                (config.mode
                    == Standard
                    || (isWaterfall config.mode && model.isCompact)
                )
                (cs "is-casting-shadow")
            , when model.isAnimating (cs "is-animating")
            , when model.isCompact (cs "is-compact")
            , mode
            , when config.transparentHeader (cs "mdl-layout__header--transparent")
            , Internal.attribute <|
                Events.onClick
                    (TransitionHeader { toCompact = False, fixedHeader = config.fixedHeader }
                        |> lift
                    )
            , Internal.attribute <|
                Events.on "transitionend" (Decoder.succeed <| lift TransitionEnd)
>>>>>>> 6b2c1140
            ]
            (List.concatMap (\x -> x)
                [ toList drawerButton
                , rows
                , toList tabs
                ]
            )


onKeypressFilterSpaceAndEnter : Html.Attribute x
onKeypressFilterSpaceAndEnter =
    """
  (function (evt) {
     if (evt && evt.type === "keydown" && (evt.keyCode === 32 || evt.keyCode === 13)) {
       evt.preventDefault();
     }
   })(window.event);
  """
        |> Html.Attributes.attribute "onkeypress"


drawerButton : (Msg -> m) -> Bool -> Html m
drawerButton lift isVisible =
    div
        [--onKeypressFilterSpaceAndEnter
        ]
        [ div
            [ classList
                [ ( "mdl-layout__drawer-button", True )
                ]
            , Html.Attributes.attribute
                "aria-expanded"
                (if isVisible then
                    "true"
                 else
                    "false"
                )
            , tabindex 1
            , Events.onClick (lift ToggleDrawer)
            , Events.onWithOptions
                "keydown"
                { stopPropagation = False
                , preventDefault =
                    False
                    --  True
                    {- Should stop propagation exclusively on ENTER, but elm
                       currently require me to decide on options before the keycode
                       value is available.
                    -}
                }
                (Decoder.map
                    (lift
                        << \key ->
                            case key of
                                32
                                {- SPACE -}
                                ->
                                    ToggleDrawer

                                13
                                {- ENTER -}
                                ->
                                    ToggleDrawer

                                _ ->
                                    NOP
                    )
                    Events.keyCode
                )
            ]
            [ Icon.i "menu" ]
        ]


obfuscator : (Msg -> m) -> Bool -> Html m
obfuscator lift isVisible =
    div
        [ classList
            [ ( "mdl-layout__obfuscator", True )
            , ( "is-visible", isVisible )
            ]
        , Events.onClick (lift ToggleDrawer)
        ]
        []


drawerView : (Msg -> m) -> Bool -> List (Html m) -> Html m
drawerView lift isVisible elems =
    div
        [ classList
            [ ( "mdl-layout__drawer", True )
            , ( "is-visible", isVisible )
            ]
        , Html.Attributes.attribute
            "aria-hidden"
            (if isVisible then
                "false"
             else
                "true"
            )
        ]
        elems


{-| Content of the layout only (contents of main pane is set elsewhere). Every
part is optional; if you supply an empty list for either, the sub-component is
omitted.

The `header` and `drawer` contains the contents of the header rows and drawer,
respectively. Use `row`, `spacer`, `title`, `nav`, and `link`, as well as
regular Html to construct these. The `tabs` contains
the title of each tab.
-}
type alias Contents m =
    { header : List (Html m)
    , drawer : List (Html m)
    , tabs : ( List (Html m), List (Style m) )
    , main : List (Html m)
    }


{-| Main layout view.
-}
view : (Msg -> m) -> Model -> List (Property m) -> Contents m -> Html m
view lift model options { drawer, header, tabs, main } =
    let
        summary =
<<<<<<< HEAD
            Internal.collect defaultConfig options
=======
            Options.collect defaultConfig options
>>>>>>> 6b2c1140

        config =
            summary.config

        ( contentDrawerButton, headerDrawerButton ) =
            case ( drawer, header, config.fixedHeader ) of
                ( _ :: _, _ :: _, True ) ->
                    -- Drawer with fixedHeader: Add the button to the header
                    ( Nothing, Just <| drawerButton lift drawerIsVisible )

                ( _ :: _, _, _ ) ->
                    -- Drawer, no or non-fixed header: Add the button before contents.
                    ( Just <| drawerButton lift drawerIsVisible, Nothing )

                _ ->
                    -- No drawer: no button.
                    ( Nothing, Nothing )

        hasTabs =
<<<<<<< HEAD
            not (List.isEmpty (fst tabs))
=======
            not (List.isEmpty (Tuple.first tabs))
>>>>>>> 6b2c1140

        hasHeader =
            hasTabs || (not (List.isEmpty header))

        hasDrawer =
            drawer /= []

        drawerIsFixed =
            config.fixedDrawer && not model.isSmallScreen

        drawerIsVisible =
            model.isDrawerOpen && not drawerIsFixed

        tabsElems =
            if not hasTabs then
                Nothing
            else
                Just (tabsView lift config model tabs)
    in
        div
            [ classList
                [ ( "mdl-layout__container", True )
                , ( "has-scrolling-header", config.mode == Scrolling )
                ]
            ]
            [ filter (Keyed.node "div")
                ([ Just <|
                    classList
                        [ ( "mdl-layout ", True )
                        , ( "is-upgraded", True )
                        , ( "is-small-screen", model.isSmallScreen )
                        , ( "has-drawer", hasDrawer )
                        , ( "has-tabs", hasTabs )
                        , ( "mdl-js-layout", True )
                        , ( "mdl-layout--fixed-drawer", config.fixedDrawer && hasDrawer )
                        , ( "mdl-layout--fixed-header", config.fixedHeader && hasHeader )
                        , ( "mdl-layout--fixed-tabs", config.fixedTabs && hasTabs )
                        ]
                   {- MDL has code to close drawer on ESC, but it seems to be
                      non-operational. We fix it here. Elm 0.17 doesn't give us a way to
                      catch global keyboard events, but we can reasonably assume something inside
                      mdl-layout__container is focused.
                   -}
                 , if drawerIsVisible then
                    on "keydown"
                        (Decoder.map
                            (lift
                                << \key ->
                                    if key == 27 then
                                        ToggleDrawer
                                    else
                                        NOP
                            )
                            Events.keyCode
                        )
                        |> Just
                   else
                    Nothing
                 ]
                    |> List.filterMap identity
                )
                [ if hasHeader then
                    headerView lift config model ( headerDrawerButton, header, tabsElems )
                        |> (,) "elm-mdl-header"
                        |> Just
                  else
                    Nothing
                , if not hasDrawer then
                    Nothing
                  else
                    Just ( "elm-mdl-drawer", drawerView lift drawerIsVisible drawer )
                , if not hasDrawer then
                    Nothing
                  else
                    Just ( "elm-mdl-obfuscator", obfuscator lift drawerIsVisible )
                , contentDrawerButton |> Maybe.map ((,) "elm-drawer-button")
<<<<<<< HEAD
                , Options.styled main'
                    [ cs "mdl-layout__content"
                    , css "overflow-y" "visible" `when` (config.mode == Scrolling && config.fixedHeader)
                    , css "overflow-x" "visible" `when` (config.mode == Scrolling && config.fixedHeader)
                    , css "overflow" "visible" `when` (config.mode == Scrolling && config.fixedHeader) {- Above three lines fixes upstream bug #4180. -}
                    , (on "scroll" >> Internal.attribute)
                        (Decoder.map
                            (ScrollPane config.fixedHeader >> lift)
                            (DOM.target DOM.scrollTop)
                        )
                        `when` isWaterfall config.mode
=======
                , Options.styled main_
                    [ cs "mdl-layout__content"
                    , css "overflow-y" "visible" |> when (config.mode == Scrolling && config.fixedHeader)
                    , css "overflow-x" "visible" |> when (config.mode == Scrolling && config.fixedHeader)
                    , css "overflow" "visible" |> when (config.mode == Scrolling && config.fixedHeader) {- Above three lines fixes upstream bug #4180. -}
                    , when
                        (isWaterfall config.mode)
                        ((on "scroll" >> Internal.attribute)
                            (Decoder.map
                                (ScrollPane config.fixedHeader >> lift)
                                (DOM.target DOM.scrollTop)
                            )
                        )
>>>>>>> 6b2c1140
                    ]
                    main
                    |> (,) (toString config.selectedTab)
                    |> Just
                ]
            ]


<<<<<<< HEAD
type alias Container c =
    { c | layout : Model }


=======

-- COMPONENT


type alias Store s =
    { s | layout : Model }


( get, set ) =
    ( .layout
    , \x s -> { s | layout = x }
    )


{-| Component react function
-}
react :
    (Msg -> m)
    -> Msg
    -> Store s
    -> ( Maybe (Store s), Cmd m )
react lift msg store =
    case update_ lift msg (get store) of
        Just ( model, cmd ) ->
            ( Just (set model store), cmd )

        _ ->
            ( Nothing, Cmd.none )


>>>>>>> 6b2c1140
{-| Component render. Refer to `demo/Demo.elm` on github for an example use.
Excerpt:

    Layout.render Mdl model.mdl
      [ Layout.selectedTab model.selectedTab
      , Layout.onSelectTab SelectTab
      , Layout.fixedHeader
      ]
      { header = myHeader
      , drawer = myDrawer
      , tabs = (tabTitles, [])
      , main = [ MyComponent.view model ]
      }
-}
render :
<<<<<<< HEAD
    (Msg.Msg (Container b) c -> c)
    -> Container b
    -> List (Property c)
    -> Contents c
    -> Html c
render lift =
    Parts.create1
        view
        update'
        .layout
        (\x c -> { c | layout = x })
        (Msg.Internal >> lift)


pack : (Parts.Msg (Container b) m -> m) -> Msg -> m
pack fwd =
    Parts.pack1
        update'
        .layout
        (\x c -> { c | layout = x })
        fwd


=======
    (Component.Msg button textfield menu Msg toggles tooltip tabs -> m)
    -> Store s
    -> List (Property m)
    -> Contents m
    -> Html m
render =
    Component.render1 get view Component.LayoutMsg


>>>>>>> 6b2c1140
{-| Component subscriptions (type compatible with render). Either this or
`subscriptions` must be connected for the Layout to be responsive under
viewport size changes.
-}
<<<<<<< HEAD
subs : (Msg.Msg (Container b) c -> c) -> Container b -> Sub c
subs lift =
    .layout >> subscriptions >> Sub.map (pack (Msg.Internal >> lift))
=======
subs :
    (Component.Msg button textfield menu Msg toggles tooltip tabs -> m)
    -> Store s
    -> Sub m
subs lift =
    get >> subscriptions >> Sub.map (Component.LayoutMsg >> lift)
>>>>>>> 6b2c1140


{-| Component subscription initialiser. Either this or
`init` must be connected for the Layout to be responsive under
viewport size changes. Example use:
-}
<<<<<<< HEAD
sub0 : (Msg.Msg (Container b) c -> c) -> Cmd c
sub0 lift =
    snd init |> Cmd.map (pack (Msg.Internal >> lift))
=======
sub0 :
    (Component.Msg button textfield menu Msg toggles tooltip tabs -> m)
    -> Cmd m
sub0 lift =
    Tuple.second init |> Cmd.map (Component.LayoutMsg >> lift)
>>>>>>> 6b2c1140


{-| Toggle drawer.

<<<<<<< HEAD
This function is for use with parts typing. For plain TEA, simply issue
an update for the exposed Msg `ToggleDrawer`.
-}
toggleDrawer : (Msg.Msg (Container b) c -> c) -> c
toggleDrawer lift =
    (pack (Msg.Internal >> lift)) ToggleDrawer
=======
This function is for use with component typing. For plain TEA, simply issue
an update for the exposed Msg `ToggleDrawer`.
-}
toggleDrawer :
    (Component.Msg button textfield menu Msg toggles tooltip tabs -> m)
    -> m
toggleDrawer lift =
    (Component.LayoutMsg >> lift) ToggleDrawer
>>>>>>> 6b2c1140


{-| Set tabsWidth

This function is for use with parts typing. For plain TEA, simply set the
`tabsWidth` field in Model.
-}
<<<<<<< HEAD
setTabsWidth : Int -> Container b -> Container b
setTabsWidth w container =
    { container
        | layout = setTabsWidth' w container.layout
=======
setTabsWidth : Int -> Store s -> Store s
setTabsWidth w container =
    { container
        | layout = setTabsWidth_ w container.layout
>>>>>>> 6b2c1140
    }<|MERGE_RESOLUTION|>--- conflicted
+++ resolved
@@ -21,10 +21,6 @@
         , title
         , navigation
         , link
-<<<<<<< HEAD
-=======
-        , onClick
->>>>>>> 6b2c1140
         , href
         , setTabsWidth
         , Contents
@@ -32,10 +28,7 @@
         , sub0
         , subs
         , render
-<<<<<<< HEAD
-=======
         , react
->>>>>>> 6b2c1140
         , toggleDrawer
         , transparentHeader
         )
@@ -155,20 +148,12 @@
 import Window
 import Json.Decode as Decoder exposing (field)
 import Task
-<<<<<<< HEAD
-import Parts
-=======
 import Material.Component as Component exposing (Indexed, indexed, render1, subs)
->>>>>>> 6b2c1140
 import Material.Helpers as Helpers exposing (filter, delay, pure, map1st, map2nd)
 import Material.Ripple as Ripple
 import Material.Icon as Icon
 import Material.Options as Options exposing (Style, cs, nop, css, when, styled)
 import Material.Options.Internal as Internal
-<<<<<<< HEAD
-import Material.Msg as Msg
-=======
->>>>>>> 6b2c1140
 import DOM
 
 
@@ -181,14 +166,7 @@
 init =
     let
         measureScreenSize =
-<<<<<<< HEAD
-            Task.perform
-                (\_ -> Resize (Debug.log "Can't get initial window dimensions. Guessing " 1025))
-                Resize
-                Window.width
-=======
             Task.perform Resize Window.width
->>>>>>> 6b2c1140
     in
         ( defaultModel, measureScreenSize )
 
@@ -226,8 +204,6 @@
     , width = Nothing
     }
 
-<<<<<<< HEAD
-=======
 
 setTabsWidth_ : Int -> Model -> Model
 setTabsWidth_ width model =
@@ -239,23 +215,8 @@
             | tabScrollState =
                 { x | width = Just width }
         }
->>>>>>> 6b2c1140
-
-setTabsWidth' : Int -> Model -> Model
-setTabsWidth' width model =
-    let
-        x =
-            model.tabScrollState
-    in
-        { model
-            | tabScrollState =
-                { x | width = Just width }
-        }
-
-<<<<<<< HEAD
-
-=======
->>>>>>> 6b2c1140
+
+
 {-| Component model.
 -}
 type alias Model =
@@ -306,23 +267,14 @@
 -}
 update : Msg -> Model -> ( Model, Cmd Msg )
 update msg model =
-<<<<<<< HEAD
-    update' identity msg model
-=======
     update_ identity msg model
->>>>>>> 6b2c1140
         |> Maybe.withDefault ( model, Cmd.none )
 
 
 {-| Component update for Parts.
 -}
-<<<<<<< HEAD
-update' : (Msg -> msg) -> Msg -> Model -> Maybe ( Model, Cmd msg )
-update' f action model =
-=======
 update_ : (Msg -> msg) -> Msg -> Model -> Maybe ( Model, Cmd msg )
 update_ f action model =
->>>>>>> 6b2c1140
     case action of
         NOP ->
             Nothing
@@ -373,15 +325,6 @@
         ToggleDrawer ->
             Just <| pure { model | isDrawerOpen = not model.isDrawerOpen }
 
-<<<<<<< HEAD
-        Ripple tabIndex action' ->
-            Dict.get tabIndex model.ripples
-                |> Maybe.withDefault Ripple.model
-                |> Ripple.update action'
-                |> map1st
-                    (\ripple' ->
-                        { model | ripples = Dict.insert tabIndex ripple' model.ripples }
-=======
         Ripple tabIndex action_ ->
             Dict.get tabIndex model.ripples
                 |> Maybe.withDefault Ripple.model
@@ -389,7 +332,6 @@
                 |> map1st
                     (\ripple_ ->
                         { model | ripples = Dict.insert tabIndex ripple_ model.ripples }
->>>>>>> 6b2c1140
                     )
                 |> map2nd (Cmd.map (f << Ripple tabIndex))
                 |> Just
@@ -412,17 +354,11 @@
                     0.0 < offset
             in
                 if isScrolled /= model.isScrolled then
-<<<<<<< HEAD
-                    update' f
-=======
                     update_ f
->>>>>>> 6b2c1140
                         (TransitionHeader { toCompact = isScrolled, fixedHeader = fixedHeader })
                         { model | isScrolled = isScrolled }
                 else
                     Nothing
-<<<<<<< HEAD
-
         TransitionHeader { toCompact, fixedHeader } ->
             if not model.isAnimating then
                 Just
@@ -435,21 +371,6 @@
             else
                 Nothing
 
-=======
-
-        TransitionHeader { toCompact, fixedHeader } ->
-            if not model.isAnimating then
-                Just
-                    ( { model
-                        | isCompact = toCompact
-                        , isAnimating = (not model.isSmallScreen) || fixedHeader
-                      }
-                    , Cmd.none
-                    )
-            else
-                Nothing
-
->>>>>>> 6b2c1140
         TransitionEnd ->
             pure { model | isAnimating = False } |> Just
 
@@ -495,58 +416,37 @@
 -}
 fixedHeader : Property m
 fixedHeader =
-<<<<<<< HEAD
     Internal.option (\config -> { config | fixedHeader = True })
-=======
-    Options.set (\config -> { config | fixedHeader = True })
->>>>>>> 6b2c1140
 
 
 {-| Drawer is "fixed": It is always open on large screens.
 -}
 fixedDrawer : Property m
 fixedDrawer =
-<<<<<<< HEAD
     Internal.option (\config -> { config | fixedDrawer = True })
-=======
-    Options.set (\config -> { config | fixedDrawer = True })
->>>>>>> 6b2c1140
 
 
 {-| Tabs are spread out to consume available space and do not scroll horisontally.
 -}
 fixedTabs : Property m
 fixedTabs =
-<<<<<<< HEAD
     Internal.option (\config -> { config | fixedTabs = True })
-=======
-    Options.set (\config -> { config | fixedTabs = True })
->>>>>>> 6b2c1140
 
 
 {-| Make tabs ripple when clicked.
 -}
 rippleTabs : Property m
 rippleTabs =
-<<<<<<< HEAD
     Internal.option (\config -> { config | rippleTabs = True })
-=======
-    Options.set (\config -> { config | rippleTabs = True })
->>>>>>> 6b2c1140
 
 
 {-| Header behaves as "Waterfall" header: On scroll, the top (argument `True`) or
 the bottom (argument `False`) of the header disappears.
 -}
 waterfall : Bool -> Property m
-<<<<<<< HEAD
 waterfall =
     Internal.option
         << (\b config -> { config | mode = Waterfall b })
-=======
-waterfall b =
-    Options.set (\config -> { config | mode = Waterfall b })
->>>>>>> 6b2c1140
 
 
 {-| Header behaves as "Seamed" header: it does not cast shadow, is permanently
@@ -554,29 +454,20 @@
 -}
 seamed : Property m
 seamed =
-<<<<<<< HEAD
     Internal.option (\config -> { config | mode = Seamed })
-=======
-    Options.set (\config -> { config | mode = Seamed })
->>>>>>> 6b2c1140
 
 
 {-| Header is transparent: It draws on top of the layout's background
 -}
 transparentHeader : Property m
 transparentHeader =
-<<<<<<< HEAD
     Internal.option (\config -> { config | transparentHeader = True })
-=======
-    Options.set (\config -> { config | transparentHeader = True })
->>>>>>> 6b2c1140
 
 
 {-| Header scrolls with contents.
 -}
 scrolling : Property m
 scrolling =
-<<<<<<< HEAD
     Internal.option (\config -> { config | mode = Scrolling })
 
 
@@ -586,16 +477,6 @@
 selectedTab =
     Internal.option
         << (\k config -> { config | selectedTab = k })
-=======
-    Options.set (\config -> { config | mode = Scrolling })
-
-
-{-| Set the selected tab.
--}
-selectedTab : Int -> Property m
-selectedTab k =
-    Options.set (\config -> { config | selectedTab = k })
->>>>>>> 6b2c1140
 
 
 {-| Set this property if tabs are missing the "more tabs on the right" indicator
@@ -606,24 +487,14 @@
 -}
 moreTabs : Property m
 moreTabs =
-<<<<<<< HEAD
     Internal.option (\config -> { config | moreTabs = True })
-=======
-    Options.set (\config -> { config | moreTabs = True })
->>>>>>> 6b2c1140
 
 
 {-| Receieve notification when tab `k` is selected.
 -}
 onSelectTab : (Int -> m) -> Property m
-<<<<<<< HEAD
 onSelectTab =
     Internal.option << (\f config -> { config | onSelectTab = Just (f >> Events.onClick) })
-=======
-onSelectTab f =
-    Options.set (\config -> { config | onSelectTab = Just (f >> Events.onClick) })
->>>>>>> 6b2c1140
-
 
 
 -- AUXILIARY VIEWS
@@ -638,11 +509,7 @@
 
 {-| Title in header row or drawer.
 -}
-<<<<<<< HEAD
 title : List (Options.Style m) -> List (Html m) -> Html m
-=======
-title : List (Property m) -> List (Html m) -> Html m
->>>>>>> 6b2c1140
 title styles =
     Options.span (cs "mdl-layout__title" :: styles)
 
@@ -652,37 +519,13 @@
 navigation : List (Options.Style m) -> List (Html m) -> Html m
 navigation styles contents =
     Options.styled Html.nav (cs "mdl-navigation" :: styles) contents
-<<<<<<< HEAD
-=======
-
-
-type LinkProp
-    = LinkProp
-
-
-type alias LinkProperty m =
-    Options.Property LinkProp m
-
-
-{-| onClick for Links.
--}
-onClick : m -> LinkProperty m
-onClick =
-    Events.onClick >> Internal.attribute
->>>>>>> 6b2c1140
 
 
 {-| href attribute for links
 -}
-<<<<<<< HEAD
 href : String -> Options.Style m
 href url =
     Options.attribute <| Html.Attributes.href url
-=======
-href : String -> LinkProperty m
-href =
-    Html.Attributes.href >> Internal.attribute
->>>>>>> 6b2c1140
 
 
 {-| Link.
@@ -699,11 +542,7 @@
 
 {-| Header row.
 -}
-<<<<<<< HEAD
 row : List (Options.Style m) -> List (Html m) -> Html m
-=======
-row : List (Property m) -> List (Html m) -> Html m
->>>>>>> 6b2c1140
 row styles =
     Options.div (cs "mdl-layout__header-row" :: styles)
 
@@ -768,13 +607,8 @@
                 styled div
                     [ cs "mdl-layout__tab-bar-button"
                     , cs ("mdl-layout__tab-bar-" ++ dir ++ "-button")
-<<<<<<< HEAD
-                    , cs "is-active"
-                        `when`
-=======
                     , (cs "is-active")
                         |> when
->>>>>>> 6b2c1140
                             ((direction == Left && model.tabScrollState.canScrollLeft)
                                 || (direction == Right && model.tabScrollState.canScrollRight)
                             )
@@ -812,11 +646,7 @@
                 , Internal.attribute <|
                     on "scroll"
                         (DOM.target
-<<<<<<< HEAD
-                            (Decoder.object3
-=======
                             (Decoder.map3
->>>>>>> 6b2c1140
                                 (\scrollWidth clientWidth scrollLeft ->
                                     { canScrollLeft = scrollLeft > 0
                                     , canScrollRight = scrollWidth - clientWidth > scrollLeft + 1
@@ -825,15 +655,9 @@
                                         |> ScrollTab
                                         |> lift
                                 )
-<<<<<<< HEAD
-                                ("scrollWidth" := Decoder.float)
-                                ("clientWidth" := Decoder.float)
-                                ("scrollLeft" := Decoder.float)
-=======
                                 (field "scrollWidth" Decoder.float)
                                 (field "clientWidth" Decoder.float)
                                 (field "scrollLeft" Decoder.float)
->>>>>>> 6b2c1140
                             )
                         )
                 ]
@@ -854,11 +678,7 @@
                                     Dict.get tabIndex model.ripples
                                         |> Maybe.withDefault Ripple.model
                                         |> Ripple.view [ class "mdl-layout__tab-ripple-container" ]
-<<<<<<< HEAD
-                                        |> App.map (Ripple tabIndex >> lift)
-=======
                                         |> Html.map (Ripple tabIndex >> lift)
->>>>>>> 6b2c1140
                                         |> Just
                                   else
                                     Nothing
@@ -896,23 +716,6 @@
     in
         Options.styled Html.header
             [ cs "mdl-layout__header"
-<<<<<<< HEAD
-            , cs "is-casting-shadow"
-                `when`
-                    (config.mode
-                        == Standard
-                        || (isWaterfall config.mode && model.isCompact)
-                    )
-            , cs "is-animating" `when` model.isAnimating
-            , cs "is-compact" `when` model.isCompact
-            , mode
-            , cs "mdl-layout__header--transparent" `when` config.transparentHeader
-            , Options.onClick
-                (TransitionHeader { toCompact = False, fixedHeader = config.fixedHeader }
-                    |> lift
-                )
-            , Options.on "transitionend" (Decoder.succeed <| lift TransitionEnd)
-=======
             , when
                 (config.mode
                     == Standard
@@ -923,14 +726,11 @@
             , when model.isCompact (cs "is-compact")
             , mode
             , when config.transparentHeader (cs "mdl-layout__header--transparent")
-            , Internal.attribute <|
-                Events.onClick
-                    (TransitionHeader { toCompact = False, fixedHeader = config.fixedHeader }
-                        |> lift
-                    )
-            , Internal.attribute <|
-                Events.on "transitionend" (Decoder.succeed <| lift TransitionEnd)
->>>>>>> 6b2c1140
+            , Options.onClick
+                (TransitionHeader { toCompact = False, fixedHeader = config.fixedHeader }
+                    |> lift
+                )
+            , Options.on "transitionend" (Decoder.succeed <| lift TransitionEnd)
             ]
             (List.concatMap (\x -> x)
                 [ toList drawerButton
@@ -1058,11 +858,7 @@
 view lift model options { drawer, header, tabs, main } =
     let
         summary =
-<<<<<<< HEAD
             Internal.collect defaultConfig options
-=======
-            Options.collect defaultConfig options
->>>>>>> 6b2c1140
 
         config =
             summary.config
@@ -1082,11 +878,7 @@
                     ( Nothing, Nothing )
 
         hasTabs =
-<<<<<<< HEAD
-            not (List.isEmpty (fst tabs))
-=======
             not (List.isEmpty (Tuple.first tabs))
->>>>>>> 6b2c1140
 
         hasHeader =
             hasTabs || (not (List.isEmpty header))
@@ -1163,19 +955,6 @@
                   else
                     Just ( "elm-mdl-obfuscator", obfuscator lift drawerIsVisible )
                 , contentDrawerButton |> Maybe.map ((,) "elm-drawer-button")
-<<<<<<< HEAD
-                , Options.styled main'
-                    [ cs "mdl-layout__content"
-                    , css "overflow-y" "visible" `when` (config.mode == Scrolling && config.fixedHeader)
-                    , css "overflow-x" "visible" `when` (config.mode == Scrolling && config.fixedHeader)
-                    , css "overflow" "visible" `when` (config.mode == Scrolling && config.fixedHeader) {- Above three lines fixes upstream bug #4180. -}
-                    , (on "scroll" >> Internal.attribute)
-                        (Decoder.map
-                            (ScrollPane config.fixedHeader >> lift)
-                            (DOM.target DOM.scrollTop)
-                        )
-                        `when` isWaterfall config.mode
-=======
                 , Options.styled main_
                     [ cs "mdl-layout__content"
                     , css "overflow-y" "visible" |> when (config.mode == Scrolling && config.fixedHeader)
@@ -1189,7 +968,6 @@
                                 (DOM.target DOM.scrollTop)
                             )
                         )
->>>>>>> 6b2c1140
                     ]
                     main
                     |> (,) (toString config.selectedTab)
@@ -1198,12 +976,6 @@
             ]
 
 
-<<<<<<< HEAD
-type alias Container c =
-    { c | layout : Model }
-
-
-=======
 
 -- COMPONENT
 
@@ -1234,7 +1006,6 @@
             ( Nothing, Cmd.none )
 
 
->>>>>>> 6b2c1140
 {-| Component render. Refer to `demo/Demo.elm` on github for an example use.
 Excerpt:
 
@@ -1247,98 +1018,51 @@
       , drawer = myDrawer
       , tabs = (tabTitles, [])
       , main = [ MyComponent.view model ]
-      }
--}
-render :
-<<<<<<< HEAD
-    (Msg.Msg (Container b) c -> c)
-    -> Container b
-    -> List (Property c)
-    -> Contents c
-    -> Html c
-render lift =
-    Parts.create1
-        view
-        update'
-        .layout
-        (\x c -> { c | layout = x })
-        (Msg.Internal >> lift)
-
-
-pack : (Parts.Msg (Container b) m -> m) -> Msg -> m
-pack fwd =
-    Parts.pack1
-        update'
-        .layout
-        (\x c -> { c | layout = x })
-        fwd
-
-
-=======
-    (Component.Msg button textfield menu Msg toggles tooltip tabs -> m)
-    -> Store s
+    }
+-}
+render
+  : ( Component.Msg button textfield menu Msg toggles tooltip tabs dispatch -> m)
+    -> { a | layout : Model }
     -> List (Property m)
     -> Contents m
-    -> Html m
+    -> Html m    
 render =
     Component.render1 get view Component.LayoutMsg
 
 
->>>>>>> 6b2c1140
 {-| Component subscriptions (type compatible with render). Either this or
 `subscriptions` must be connected for the Layout to be responsive under
 viewport size changes.
 -}
-<<<<<<< HEAD
-subs : (Msg.Msg (Container b) c -> c) -> Container b -> Sub c
-subs lift =
-    .layout >> subscriptions >> Sub.map (pack (Msg.Internal >> lift))
-=======
 subs :
-    (Component.Msg button textfield menu Msg toggles tooltip tabs -> m)
+    (Component.Msg button textfield menu Msg toggles tooltip tabs dispatch -> m)
     -> Store s
     -> Sub m
 subs lift =
     get >> subscriptions >> Sub.map (Component.LayoutMsg >> lift)
->>>>>>> 6b2c1140
 
 
 {-| Component subscription initialiser. Either this or
 `init` must be connected for the Layout to be responsive under
 viewport size changes. Example use:
 -}
-<<<<<<< HEAD
-sub0 : (Msg.Msg (Container b) c -> c) -> Cmd c
-sub0 lift =
-    snd init |> Cmd.map (pack (Msg.Internal >> lift))
-=======
 sub0 :
-    (Component.Msg button textfield menu Msg toggles tooltip tabs -> m)
+    (Component.Msg button textfield menu Msg toggles tooltip tabs dispatch -> m)
     -> Cmd m
 sub0 lift =
     Tuple.second init |> Cmd.map (Component.LayoutMsg >> lift)
->>>>>>> 6b2c1140
 
 
 {-| Toggle drawer.
 
-<<<<<<< HEAD
-This function is for use with parts typing. For plain TEA, simply issue
-an update for the exposed Msg `ToggleDrawer`.
--}
-toggleDrawer : (Msg.Msg (Container b) c -> c) -> c
-toggleDrawer lift =
-    (pack (Msg.Internal >> lift)) ToggleDrawer
-=======
 This function is for use with component typing. For plain TEA, simply issue
 an update for the exposed Msg `ToggleDrawer`.
 -}
 toggleDrawer :
-    (Component.Msg button textfield menu Msg toggles tooltip tabs -> m)
+    (Component.Msg button textfield menu Msg toggles tooltip tabs dispatch -> m)
     -> m
 toggleDrawer lift =
     (Component.LayoutMsg >> lift) ToggleDrawer
->>>>>>> 6b2c1140
 
 
 {-| Set tabsWidth
@@ -1346,15 +1070,8 @@
 This function is for use with parts typing. For plain TEA, simply set the
 `tabsWidth` field in Model.
 -}
-<<<<<<< HEAD
-setTabsWidth : Int -> Container b -> Container b
-setTabsWidth w container =
-    { container
-        | layout = setTabsWidth' w container.layout
-=======
 setTabsWidth : Int -> Store s -> Store s
 setTabsWidth w container =
     { container
         | layout = setTabsWidth_ w container.layout
->>>>>>> 6b2c1140
     }