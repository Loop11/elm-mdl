module Material.Textfield
    exposing
        ( Property
        , label
        , floatingLabel
        , error
        , value
        , disabled
        , password
<<<<<<< HEAD
=======
        , onInput
>>>>>>> 6b2c1140
        , Msg
        , Model
        , defaultModel
        , update
        , view
        , render
<<<<<<< HEAD
        , text'
=======
        , react
        , text_
>>>>>>> 6b2c1140
        , textarea
        , rows
        , cols
        , autofocus
        , maxlength
<<<<<<< HEAD
=======
        , onBlur
        , onFocus
        , style
        , on
>>>>>>> 6b2c1140
        , expandable
        , expandableIcon
        )

{-| From the [Material Design Lite documentation](http://www.getmdl.io/components/#textfields-section):

> The Material Design Lite (MDL) text field component is an enhanced version of
> the standard HTML `<input type="text">` and `<input type="textarea">` elements.
> A text field consists of a horizontal line indicating where keyboard input
> can occur and, typically, text that clearly communicates the intended
> contents of the text field. The MDL text field component provides various
> types of text fields, and allows you to add both display and click effects.
>
> Text fields are a common feature of most user interfaces, regardless of a
> site's content or function. Their design and use is therefore an important
> factor in the overall user experience. See the text field component's
> [Material  Design specifications page](https://www.google.com/design/spec/components/text-fields.html)
> for details.
>
> The enhanced text field component has a more vivid visual look than a standard
> text field, and may be initially or programmatically disabled. There are three
> main types of text fields in the text field component, each with its own basic
> coding requirements. The types are single-line, multi-line, and expandable.


Refer to
[this site](https://debois.github.io/elm-mdl/#textfields)
for a live demo.

# Component render
@docs render

# Options
@docs Property, value
<<<<<<< HEAD
=======

# Appearance
>>>>>>> 6b2c1140

## Appearance

<<<<<<< HEAD
@docs label, floatingLabel, error
=======
## Styling
Textfields are implemented as `<input>` elements sitting inside a
`<div>`, along with various helper elements. Supplying styling arguments (e.g.,
`Options.css`) to `render` or `view` will apply these arguments to the
outermost `<div>`.  If you wish to apply styling to the underlying `<input>`
element, use the `style` property below.
>>>>>>> 6b2c1140

## Html attributes
@docs disabled, rows, cols
@docs autofocus, maxlength

# Type
<<<<<<< HEAD
@docs password, textarea, text', onInput
=======
@docs password, textarea, text_, onInput
>>>>>>> 6b2c1140
@docs expandable, expandableIcon

# Elm Architecture
@docs Msg, Model, defaultModel, update, view

<<<<<<< HEAD
=======
# Internal use
@docs react
>>>>>>> 6b2c1140

-}

import Html exposing (div, span, Html, text)
<<<<<<< HEAD
import Html.Attributes exposing (class, type', style)
import Html.Events
import Platform.Cmd
import Json.Decode as Decode
import Parts exposing (Indexed)
import Material.Options as Options exposing (cs, css, nop, Style, when)
import Material.Options.Internal as Internal exposing (attribute)
import Material.Msg as Material
=======
import Html.Attributes exposing (class, type_, style)
import Html.Events exposing (targetValue)
import Json.Decode as Decoder
import Material.Component as Component exposing (Index, Indexed)
import Material.Options as Options exposing (cs, css, nop, Style)
import Material.Options.Internal as Internal
>>>>>>> 6b2c1140
import Material.Icon as Icon


-- OPTIONS


type Kind
    = Text
    | Textarea
    | Password


type alias Config m =
    { labelText : Maybe String
    , labelFloat : Bool
    , error : Maybe String
    , value : Maybe String
    , disabled : Bool
    , kind : Kind
    , rows : Maybe Int
    , cols : Maybe Int
<<<<<<< HEAD
    , expandable : Maybe String
    , expandableIcon : String
    , input : List (Options.Style m)
    , container : List (Options.Style m)
=======
    , autofocus : Bool
    , maxlength : Maybe Int
    , inner : List (Options.Style m)
    , listeners : List (Html.Attribute m)
    , expandable : Maybe String
    , expandableIcon : String
>>>>>>> 6b2c1140
    }


defaultConfig : Config m
defaultConfig =
    { labelText = Nothing
    , labelFloat = False
    , error = Nothing
    , value = Nothing
    , disabled = False
    , kind = Text
    , rows = Nothing
    , cols = Nothing
<<<<<<< HEAD
    , expandable = Nothing
    , expandableIcon = "search"
    , input = []
    , container = []
=======
    , autofocus = False
    , maxlength = Nothing
    , inner = []
    , listeners = []
    , expandable = Nothing
    , expandableIcon = "search"
>>>>>>> 6b2c1140
    }


{-| Type of Textfield options
-}
type alias Property m =
    Options.Property (Config m) m


{-| Label of the textfield
-}
label : String -> Property m
<<<<<<< HEAD
label =
    Internal.option
        << (\str config -> { config | labelText = Just str })
=======
label str =
    Options.set
        (\config -> { config | labelText = Just str })
>>>>>>> 6b2c1140


{-| Label of textfield animates away from the input area on input
-}
floatingLabel : Property m
floatingLabel =
<<<<<<< HEAD
    Internal.option
=======
    Options.set
>>>>>>> 6b2c1140
        (\config -> { config | labelFloat = True })


{-| Specifies the textfield as an `expandable`. The property takes the ID
of the element as parameter as this is currently required.

**NOTE:** When manually setting the **id** of the `input` element using
`Options.inner` then the `expandable` **id** must match
the `input` **id**.
-}
expandable : String -> Property m
expandable id =
    Options.set
        (\config -> { config | expandable = Just id })


{-| Sets the icon *only* when the expandable has been set to a valid ID.

Defaults to `search`
-}
expandableIcon : String -> Property m
expandableIcon id =
    Options.set
        (\config -> { config | expandableIcon = id })


{-| Error message
-}
error : String -> Property m
<<<<<<< HEAD
error =
    Internal.option
        << (\str config -> { config | error = Just str })
=======
error str =
    Options.set
        (\config -> { config | error = Just str })
>>>>>>> 6b2c1140


{-| Current value of the textfield.
-}
value : String -> Property m
<<<<<<< HEAD
value =
    Internal.option
        << (\str config -> { config | value = Just str })
=======
value str =
    Options.set
        (\config -> { config | value = Just str })
>>>>>>> 6b2c1140


{-| Specifies that the input should automatically get focus when the page loads
-}
autofocus : Property m
autofocus =
<<<<<<< HEAD
    Options.attribute <| Html.Attributes.autofocus True
=======
    Options.set
        (\config -> { config | autofocus = True })
>>>>>>> 6b2c1140


{-| Specifies the maximum number of characters allowed in the input
-}
maxlength : Int -> Property m
<<<<<<< HEAD
maxlength k =
    Options.attribute <| Html.Attributes.maxlength k
=======
maxlength v =
    Options.set
        (\config -> { config | maxlength = Just v })
>>>>>>> 6b2c1140


{-| Disable the textfield input
-}
disabled : Property m
disabled =
<<<<<<< HEAD
    Internal.option
        (\config -> { config | disabled = True })
=======
    Options.set
        (\config -> { config | disabled = True })


{-| Add custom event handlers
-}
on : String -> Decoder.Decoder m -> Property m
on event decoder =
    Options.set
        (\config ->
            { config
                | listeners = config.listeners ++ [ (Html.Events.on event decoder) ]
            }
        )


{-| Message to dispatch on input
-}
onInput : (String -> m) -> Property m
onInput f =
    on "input" (Decoder.map f targetValue)


{-| The `blur` event occurs when the input loses focus.

Currently to support this on Firefox you need to include a
polyfill that enables `focusin` and `focusout` events.
For example [polyfill.io](https://polyfill.io)

Add the following to your index.html

```html
<script src="https://cdn.polyfill.io/v2/polyfill.js?features=Event.focusin"></script>
```

-}
onBlur : m -> Property m
onBlur f =
    on "focusout" (Decoder.succeed f)


{-| The `focus` event occurs when the input gets focus.

Currently to support this on Firefox you need to include a
polyfill that enables `focusin` and `focusout` events.
For example [polyfill.io](https://polyfill.io)

Add the following to your index.html

```html
<script src="https://cdn.polyfill.io/v2/polyfill.js?features=Event.focusin"></script>
```

-}
onFocus : m -> Property m
onFocus f =
    on "focusin" (Decoder.succeed f)
>>>>>>> 6b2c1140


{-| Set properties on the actual `input` element in the Textfield.
-}
<<<<<<< HEAD
input : List (Options.Style m) -> Property m
input =
    Options.input
=======
style : List (Options.Style m) -> Property m
style =
    Options.inner
>>>>>>> 6b2c1140


{-| Sets the type of input to 'password'.
-}
password : Property m
password =
<<<<<<< HEAD
    Internal.option
=======
    Options.set
>>>>>>> 6b2c1140
        (\config -> { config | kind = Password })


{-| Creates a multiline textarea using 'textarea' element
-}
textarea : Property m
textarea =
<<<<<<< HEAD
    Internal.option
        (\config -> { config | kind = Textarea })

=======
    Options.set
        (\config -> { config | kind = Textarea })
>>>>>>> 6b2c1140


{-| Sets the type of input to 'text_. (Name chosen to avoid clashing with Html.text)
-}
<<<<<<< HEAD
text' : Property m
text' =
    Internal.option
=======
text_ : Property m
text_ =
    Options.set
>>>>>>> 6b2c1140
        (\config -> { config | kind = Text })


{-| Number of rows in a multi-line input
-}
rows : Int -> Property m
<<<<<<< HEAD
rows k =
    Internal.input [ Options.attribute <| Html.Attributes.rows k ]
=======
rows rows =
    Options.set
        (\config -> { config | rows = Just rows })
>>>>>>> 6b2c1140


{-| Number of columns in a multi-line input
-}
cols : Int -> Property m
<<<<<<< HEAD
cols k =
    Internal.input [ Options.attribute <| Html.Attributes.cols k ]
=======
cols cols =
    Options.set
        (\config -> { config | cols = Just cols })
>>>>>>> 6b2c1140



-- MODEL


{-|
-}
type alias Model =
    { isFocused : Bool
<<<<<<< HEAD
    , isDirty : Bool
=======
    , value : String
>>>>>>> 6b2c1140
    }


{-| Default model. No label, error, or value.
-}
defaultModel : Model
defaultModel =
    { isFocused = False
<<<<<<< HEAD
    , isDirty = False
=======
    , value = ""
>>>>>>> 6b2c1140
    }



-- ACTIONS, UPDATE


{-| Component actions. `Input` carries the new value of the field.
-}
type Msg
    = Blur
    | Focus
    | Input String


{-| Component update.
-}
<<<<<<< HEAD
update : x -> Msg -> Model -> Maybe ( Model, Cmd msg )
update _ action model =
    case action of
        Input str ->
            let
                dirty =
                    str /= ""
            in
                if dirty == model.isDirty then
                    Nothing
                else
                    Just ( { model | isDirty = dirty }, Cmd.none )

        Blur ->
            Just ( { model | isFocused = False }, Cmd.none )

        Focus ->
            Just ( { model | isFocused = True }, Cmd.none )
=======
update : Msg -> Model -> Model
update action model =
    case action of
        Input str ->
            { model | value = str }

        Blur ->
            { model | isFocused = False }

        Focus ->
            { model | isFocused = True }
>>>>>>> 6b2c1140



-- VIEW


{-| Component view

Be aware that styling (third argument) is applied to the outermost element
of the textfield's implementation, and so is mostly useful for positioning
<<<<<<< HEAD
(e.g., `margin: 0 auto;` or `align-self: flex-end`). See `Textfield.input`
if you need to apply styling to the underlying `<input>` element.
-}
view : (Msg -> m) -> Model -> List (Property m) -> x -> Html m
view lift model options _ =
    let
        ({ config } as summary) =
            Internal.collect defaultConfig options
=======
(e.g., `margin: 0 auto;` or `align-self: flex-end`). See `Textfield.style`
if you need to apply styling to the underlying `<input>` element.
-}
view : (Msg -> m) -> Model -> List (Property m) -> Html m
view lift model options =
    let
        ({ config } as summary) =
            Options.collect defaultConfig options

        val =
            config.value |> Maybe.withDefault model.value

        isTextarea =
            config.kind == Textarea

        elementFunction =
            if isTextarea then
                Html.textarea
            else
                Html.input

        -- Applying the type attribute only if we are not a textarea
        -- However, if we are a textarea and rows and/or cols have been defined, add them instead
        typeAttributes =
            case config.kind of
                Text ->
                    [ type_ "text" ]

                Password ->
                    [ type_ "password" ]

                Textarea ->
                    []
                        ++ (case config.rows of
                                Just r ->
                                    [ Html.Attributes.rows r ]

                                Nothing ->
                                    []
                           )
                        ++ (case config.cols of
                                Just c ->
                                    [ Html.Attributes.cols c ]

                                Nothing ->
                                    []
                           )

        maxlength =
            case config.maxlength of
                Just val ->
                    [ Html.Attributes.maxlength val ]

                Nothing ->
                    []

        listeners =
            config.listeners

        textValue =
            case config.value of
                Just str ->
                    [ Html.Attributes.value str ]

                Nothing ->
                    []

        defaultInput =
            case config.value of
                Just str ->
                    Nothing

                Nothing ->
                    Just <| Html.Events.on "input" (Decoder.map (Input >> lift) targetValue)
>>>>>>> 6b2c1140

        -- NOTE: These ids need to match the id of the input element
        labelFor =
            case config.expandable of
                Nothing ->
                    []

                Just id ->
                    [ Html.Attributes.for id ]

        expandableId =
            case config.expandable of
                Nothing ->
                    Options.nop

                Just id ->
                    Internal.attribute <| Html.Attributes.id id

        expHolder =
            case config.expandable of
                Nothing ->
                    identity

                Just _ ->
                    (\x ->
<<<<<<< HEAD
                        [ Options.styled' Html.label
=======
                        [ Options.styled_ Html.label
>>>>>>> 6b2c1140
                            [ cs "mdl-button"
                            , cs "mdl-js-button"
                            , cs "mdl-button--icon"
                            ]
                            labelFor
                            [ Icon.i config.expandableIcon ]
                        , Options.styled Html.div
                            [ cs "mdl-textfield__expandable-holder" ]
                            x
                        ]
                    )
    in
<<<<<<< HEAD
        Internal.applyContainer summary
=======
        Options.apply summary
>>>>>>> 6b2c1140
            div
            [ cs "mdl-textfield"
            , cs "mdl-js-textfield"
            , cs "is-upgraded"
<<<<<<< HEAD
            , Internal.attribute <| Html.Events.on "focus" (Decoder.succeed (lift Focus))
            , Internal.attribute <| Html.Events.on "blur" (Decoder.succeed (lift Blur))
            , Options.many config.inner
            , cs "mdl-textfield--floating-label" `when` config.labelFloat
            , cs "is-invalid" `when` (config.error /= Nothing)
            , cs "is-dirty" `when` (config.value /= Nothing || model.isDirty)
            , cs "is-focused" `when` (model.isFocused && not config.disabled)
            , cs "is-disabled" `when` config.disabled
            , cs "mdl-textfield--expandable" `Options.when` (config.expandable /= Nothing)
            ]
            [ Internal.applyInput summary
                inner
                [ cs "mdl-textfield__input"
                , css "outline" "none"
                , Internal.on1 "focus" lift Focus
                , Internal.on1 "blur" lift Blur
                , case config.kind of
                    Text ->
                        attribute <| type' "text"

                    Password ->
                        attribute <| type' "password"

                    _ ->
                        nop
                , attribute (Html.Attributes.disabled True) `when` config.disabled
                , expandableId
                , case config.value of
                    Nothing ->
                        -- If user is not setting value, is we need the default input
                        -- decoder to maintain is-dirty
                        Options.on "input"
                            (Decode.map (Input >> lift) Html.Events.targetValue)

                    Just v ->
                        Html.Attributes.defaultValue v |> attribute
                ]
                []
            , Html.label
                ([ class "mdl-textfield__label" ] ++ labelFor)
                (case config.labelText of
                    Just str ->
                        [ text str ]

                    Nothing ->
                        []
                )
            , config.error
                |> Maybe.map (\e -> span [ class "mdl-textfield__error" ] [ text e ])
                |> Maybe.withDefault (div [] [])
            ]



-- PART


type alias Container c =
    { c | textfield : Indexed Model }


set : Indexed Model -> Container c -> Container c
set x c =
    { c | textfield = x }
=======
            , if config.labelFloat then
                cs "mdl-textfield--floating-label"
              else
                nop
            , if config.error /= Nothing then
                cs "is-invalid"
              else
                nop
            , if val /= "" then
                cs "is-dirty"
              else
                nop
            , if model.isFocused && not config.disabled then
                cs "is-focused"
              else
                nop
            , if config.disabled then
                cs "is-disabled"
              else
                nop
            , Options.when (config.expandable /= Nothing) (cs "mdl-textfield--expandable")
            ]
            (List.filterMap identity
                ([ defaultInput
                 ]
                )
            )
        <|
            expHolder
                [ Options.styled_ elementFunction
                    [ cs "mdl-textfield__input"
                    , css "outline" "none"
                      {- NOTE: Ordering here is important.
                         Currently former attributes override latter ones.
                         If this changes this needs to be changed as well.
                         Currently this makes sure that even if users provide
                         Html.Events.on "focus" ... it would not have precedence
                         over our own focus handler.
                      -}
                    , Internal.attribute <| Html.Events.on "focus" (Decoder.succeed (lift Focus))
                    , Internal.attribute <| Html.Events.on "blur" (Decoder.succeed (lift Blur))
                    , expandableId
                    , Options.many config.inner
                    ]
                    ([ Html.Attributes.disabled config.disabled
                     , Html.Attributes.autofocus config.autofocus
                     ]
                        ++ textValue
                        ++ typeAttributes
                        ++ maxlength
                        ++ listeners
                    )
                    []
                , Html.label
                    ([ class "mdl-textfield__label" ] ++ labelFor)
                    (case config.labelText of
                        Just str ->
                            [ text str ]

                        Nothing ->
                            []
                    )
                , config.error
                    |> Maybe.map (\e -> span [ class "mdl-textfield__error" ] [ text e ])
                    |> Maybe.withDefault (div [] [])
                ]



-- COMPONENT


type alias Store s =
    { s | textfield : Indexed Model }


( get, set ) =
    Component.indexed .textfield (\x c -> { c | textfield = x }) defaultModel


{-| Component react function.
-}
react :
    (Component.Msg button Msg menu layout toggles tooltip tabs -> m)
    -> Msg
    -> Index
    -> Store s
    -> ( Maybe (Store s), Cmd m )
react =
    Component.react get
        set
        Component.TextfieldMsg
        (Component.generalise (\msg model -> ( update msg model, Cmd.none )))
>>>>>>> 6b2c1140


{-| Component render. Below is an example, assuming boilerplate setup as indicated
  in `Material`, and a user message `ChangeAgeMsg Int`.

    Textfield.render Mdl [0] model.mdl
      [ Textfield.label "Age"
      , Textfield.floatingLabel
      , Textfield.value model.age
      , Textfield.onInput (String.toInt >> ChangeAgeMsg)
      ]

Be aware that styling (third argument) is applied to the outermost element
of the textfield's implementation, and so is mostly useful for positioning
<<<<<<< HEAD
(e.g., `margin: 0 auto;` or `align-self: flex-end`). See `Textfield.input`
if you need to apply styling to the underlying `<input>` element.
-}
render :
    (Material.Msg (Container c) m -> m)
    -> Parts.Index
    -> Container c
    -> List (Property m)
    -> x
    -> Html m
render lift =
    Parts.create
        (Internal.inject view lift)
        update
        .textfield
        set
        defaultModel
        (Material.Internal >> lift)
=======
(e.g., `margin: 0 auto;` or `align-self: flex-end`). See `Textfield.style`
if you need to apply styling to the underlying `<input>` element.
-}
render :
    (Component.Msg button Msg menu snackbar toggles tooltip tabs -> m)
    -> Component.Index
    -> Store s
    -> List (Property m)
    -> Html m
render =
    Component.render get view Component.TextfieldMsg
>>>>>>> 6b2c1140
<|MERGE_RESOLUTION|>--- conflicted
+++ resolved
@@ -7,36 +7,21 @@
         , value
         , disabled
         , password
-<<<<<<< HEAD
-=======
-        , onInput
->>>>>>> 6b2c1140
-        , Msg
-        , Model
-        , defaultModel
-        , update
-        , view
         , render
-<<<<<<< HEAD
-        , text'
-=======
         , react
         , text_
->>>>>>> 6b2c1140
         , textarea
         , rows
         , cols
         , autofocus
         , maxlength
-<<<<<<< HEAD
-=======
-        , onBlur
-        , onFocus
-        , style
-        , on
->>>>>>> 6b2c1140
         , expandable
         , expandableIcon
+        , Model
+        , defaultModel
+        , Msg(..)
+        , update
+        , view
         )
 
 {-| From the [Material Design Lite documentation](http://www.getmdl.io/components/#textfields-section):
@@ -69,66 +54,34 @@
 
 # Options
 @docs Property, value
-<<<<<<< HEAD
-=======
-
-# Appearance
->>>>>>> 6b2c1140
 
 ## Appearance
 
-<<<<<<< HEAD
 @docs label, floatingLabel, error
-=======
-## Styling
-Textfields are implemented as `<input>` elements sitting inside a
-`<div>`, along with various helper elements. Supplying styling arguments (e.g.,
-`Options.css`) to `render` or `view` will apply these arguments to the
-outermost `<div>`.  If you wish to apply styling to the underlying `<input>`
-element, use the `style` property below.
->>>>>>> 6b2c1140
 
 ## Html attributes
 @docs disabled, rows, cols
 @docs autofocus, maxlength
 
 # Type
-<<<<<<< HEAD
-@docs password, textarea, text', onInput
-=======
-@docs password, textarea, text_, onInput
->>>>>>> 6b2c1140
+@docs password, textarea, text_
 @docs expandable, expandableIcon
 
 # Elm Architecture
 @docs Msg, Model, defaultModel, update, view
 
-<<<<<<< HEAD
-=======
 # Internal use
 @docs react
->>>>>>> 6b2c1140
 
 -}
 
 import Html exposing (div, span, Html, text)
-<<<<<<< HEAD
-import Html.Attributes exposing (class, type', style)
-import Html.Events
-import Platform.Cmd
-import Json.Decode as Decode
-import Parts exposing (Indexed)
-import Material.Options as Options exposing (cs, css, nop, Style, when)
-import Material.Options.Internal as Internal exposing (attribute)
-import Material.Msg as Material
-=======
 import Html.Attributes exposing (class, type_, style)
 import Html.Events exposing (targetValue)
 import Json.Decode as Decoder
 import Material.Component as Component exposing (Index, Indexed)
-import Material.Options as Options exposing (cs, css, nop, Style)
+import Material.Options as Options exposing (cs, css, nop, Style, when)
 import Material.Options.Internal as Internal
->>>>>>> 6b2c1140
 import Material.Icon as Icon
 
 
@@ -150,19 +103,10 @@
     , kind : Kind
     , rows : Maybe Int
     , cols : Maybe Int
-<<<<<<< HEAD
     , expandable : Maybe String
     , expandableIcon : String
     , input : List (Options.Style m)
     , container : List (Options.Style m)
-=======
-    , autofocus : Bool
-    , maxlength : Maybe Int
-    , inner : List (Options.Style m)
-    , listeners : List (Html.Attribute m)
-    , expandable : Maybe String
-    , expandableIcon : String
->>>>>>> 6b2c1140
     }
 
 
@@ -176,19 +120,10 @@
     , kind = Text
     , rows = Nothing
     , cols = Nothing
-<<<<<<< HEAD
     , expandable = Nothing
     , expandableIcon = "search"
     , input = []
     , container = []
-=======
-    , autofocus = False
-    , maxlength = Nothing
-    , inner = []
-    , listeners = []
-    , expandable = Nothing
-    , expandableIcon = "search"
->>>>>>> 6b2c1140
     }
 
 
@@ -201,26 +136,16 @@
 {-| Label of the textfield
 -}
 label : String -> Property m
-<<<<<<< HEAD
 label =
     Internal.option
         << (\str config -> { config | labelText = Just str })
-=======
-label str =
-    Options.set
-        (\config -> { config | labelText = Just str })
->>>>>>> 6b2c1140
 
 
 {-| Label of textfield animates away from the input area on input
 -}
 floatingLabel : Property m
 floatingLabel =
-<<<<<<< HEAD
-    Internal.option
-=======
-    Options.set
->>>>>>> 6b2c1140
+    Internal.option
         (\config -> { config | labelFloat = True })
 
 
@@ -233,7 +158,7 @@
 -}
 expandable : String -> Property m
 expandable id =
-    Options.set
+    Internal.option
         (\config -> { config | expandable = Just id })
 
 
@@ -243,153 +168,60 @@
 -}
 expandableIcon : String -> Property m
 expandableIcon id =
-    Options.set
+  Internal.option
         (\config -> { config | expandableIcon = id })
 
 
 {-| Error message
 -}
 error : String -> Property m
-<<<<<<< HEAD
 error =
     Internal.option
         << (\str config -> { config | error = Just str })
-=======
-error str =
-    Options.set
-        (\config -> { config | error = Just str })
->>>>>>> 6b2c1140
 
 
 {-| Current value of the textfield.
 -}
 value : String -> Property m
-<<<<<<< HEAD
 value =
     Internal.option
         << (\str config -> { config | value = Just str })
-=======
-value str =
-    Options.set
-        (\config -> { config | value = Just str })
->>>>>>> 6b2c1140
 
 
 {-| Specifies that the input should automatically get focus when the page loads
 -}
 autofocus : Property m
 autofocus =
-<<<<<<< HEAD
     Options.attribute <| Html.Attributes.autofocus True
-=======
-    Options.set
-        (\config -> { config | autofocus = True })
->>>>>>> 6b2c1140
 
 
 {-| Specifies the maximum number of characters allowed in the input
 -}
 maxlength : Int -> Property m
-<<<<<<< HEAD
 maxlength k =
     Options.attribute <| Html.Attributes.maxlength k
-=======
-maxlength v =
-    Options.set
-        (\config -> { config | maxlength = Just v })
->>>>>>> 6b2c1140
 
 
 {-| Disable the textfield input
 -}
 disabled : Property m
 disabled =
-<<<<<<< HEAD
     Internal.option
         (\config -> { config | disabled = True })
-=======
-    Options.set
-        (\config -> { config | disabled = True })
-
-
-{-| Add custom event handlers
--}
-on : String -> Decoder.Decoder m -> Property m
-on event decoder =
-    Options.set
-        (\config ->
-            { config
-                | listeners = config.listeners ++ [ (Html.Events.on event decoder) ]
-            }
-        )
-
-
-{-| Message to dispatch on input
--}
-onInput : (String -> m) -> Property m
-onInput f =
-    on "input" (Decoder.map f targetValue)
-
-
-{-| The `blur` event occurs when the input loses focus.
-
-Currently to support this on Firefox you need to include a
-polyfill that enables `focusin` and `focusout` events.
-For example [polyfill.io](https://polyfill.io)
-
-Add the following to your index.html
-
-```html
-<script src="https://cdn.polyfill.io/v2/polyfill.js?features=Event.focusin"></script>
-```
-
--}
-onBlur : m -> Property m
-onBlur f =
-    on "focusout" (Decoder.succeed f)
-
-
-{-| The `focus` event occurs when the input gets focus.
-
-Currently to support this on Firefox you need to include a
-polyfill that enables `focusin` and `focusout` events.
-For example [polyfill.io](https://polyfill.io)
-
-Add the following to your index.html
-
-```html
-<script src="https://cdn.polyfill.io/v2/polyfill.js?features=Event.focusin"></script>
-```
-
--}
-onFocus : m -> Property m
-onFocus f =
-    on "focusin" (Decoder.succeed f)
->>>>>>> 6b2c1140
 
 
 {-| Set properties on the actual `input` element in the Textfield.
 -}
-<<<<<<< HEAD
 input : List (Options.Style m) -> Property m
 input =
     Options.input
-=======
-style : List (Options.Style m) -> Property m
-style =
-    Options.inner
->>>>>>> 6b2c1140
 
 
 {-| Sets the type of input to 'password'.
 -}
 password : Property m
 password =
-<<<<<<< HEAD
-    Internal.option
-=======
-    Options.set
->>>>>>> 6b2c1140
+    Internal.option
         (\config -> { config | kind = Password })
 
 
@@ -397,54 +229,30 @@
 -}
 textarea : Property m
 textarea =
-<<<<<<< HEAD
     Internal.option
         (\config -> { config | kind = Textarea })
 
-=======
-    Options.set
-        (\config -> { config | kind = Textarea })
->>>>>>> 6b2c1140
-
-
-{-| Sets the type of input to 'text_. (Name chosen to avoid clashing with Html.text)
--}
-<<<<<<< HEAD
-text' : Property m
-text' =
-    Internal.option
-=======
+
+{-| Sets the type of input to 'text'. (Name chosen to avoid clashing with Html.text)
+-}
 text_ : Property m
 text_ =
-    Options.set
->>>>>>> 6b2c1140
+    Internal.option
         (\config -> { config | kind = Text })
 
 
 {-| Number of rows in a multi-line input
 -}
 rows : Int -> Property m
-<<<<<<< HEAD
 rows k =
     Internal.input [ Options.attribute <| Html.Attributes.rows k ]
-=======
-rows rows =
-    Options.set
-        (\config -> { config | rows = Just rows })
->>>>>>> 6b2c1140
 
 
 {-| Number of columns in a multi-line input
 -}
 cols : Int -> Property m
-<<<<<<< HEAD
 cols k =
     Internal.input [ Options.attribute <| Html.Attributes.cols k ]
-=======
-cols cols =
-    Options.set
-        (\config -> { config | cols = Just cols })
->>>>>>> 6b2c1140
 
 
 
@@ -455,11 +263,7 @@
 -}
 type alias Model =
     { isFocused : Bool
-<<<<<<< HEAD
     , isDirty : Bool
-=======
-    , value : String
->>>>>>> 6b2c1140
     }
 
 
@@ -468,11 +272,7 @@
 defaultModel : Model
 defaultModel =
     { isFocused = False
-<<<<<<< HEAD
     , isDirty = False
-=======
-    , value = ""
->>>>>>> 6b2c1140
     }
 
 
@@ -490,10 +290,9 @@
 
 {-| Component update.
 -}
-<<<<<<< HEAD
-update : x -> Msg -> Model -> Maybe ( Model, Cmd msg )
+update : x -> Msg -> Model -> ( Maybe Model, Cmd msg )
 update _ action model =
-    case action of
+    (case action of
         Input str ->
             let
                 dirty =
@@ -502,26 +301,14 @@
                 if dirty == model.isDirty then
                     Nothing
                 else
-                    Just ( { model | isDirty = dirty }, Cmd.none )
+                    Just { model | isDirty = dirty }
 
         Blur ->
-            Just ( { model | isFocused = False }, Cmd.none )
+            Just { model | isFocused = False }
 
         Focus ->
-            Just ( { model | isFocused = True }, Cmd.none )
-=======
-update : Msg -> Model -> Model
-update action model =
-    case action of
-        Input str ->
-            { model | value = str }
-
-        Blur ->
-            { model | isFocused = False }
-
-        Focus ->
-            { model | isFocused = True }
->>>>>>> 6b2c1140
+            Just { model | isFocused = True })
+    |> flip (!) [] 
 
 
 
@@ -532,7 +319,6 @@
 
 Be aware that styling (third argument) is applied to the outermost element
 of the textfield's implementation, and so is mostly useful for positioning
-<<<<<<< HEAD
 (e.g., `margin: 0 auto;` or `align-self: flex-end`). See `Textfield.input`
 if you need to apply styling to the underlying `<input>` element.
 -}
@@ -541,82 +327,6 @@
     let
         ({ config } as summary) =
             Internal.collect defaultConfig options
-=======
-(e.g., `margin: 0 auto;` or `align-self: flex-end`). See `Textfield.style`
-if you need to apply styling to the underlying `<input>` element.
--}
-view : (Msg -> m) -> Model -> List (Property m) -> Html m
-view lift model options =
-    let
-        ({ config } as summary) =
-            Options.collect defaultConfig options
-
-        val =
-            config.value |> Maybe.withDefault model.value
-
-        isTextarea =
-            config.kind == Textarea
-
-        elementFunction =
-            if isTextarea then
-                Html.textarea
-            else
-                Html.input
-
-        -- Applying the type attribute only if we are not a textarea
-        -- However, if we are a textarea and rows and/or cols have been defined, add them instead
-        typeAttributes =
-            case config.kind of
-                Text ->
-                    [ type_ "text" ]
-
-                Password ->
-                    [ type_ "password" ]
-
-                Textarea ->
-                    []
-                        ++ (case config.rows of
-                                Just r ->
-                                    [ Html.Attributes.rows r ]
-
-                                Nothing ->
-                                    []
-                           )
-                        ++ (case config.cols of
-                                Just c ->
-                                    [ Html.Attributes.cols c ]
-
-                                Nothing ->
-                                    []
-                           )
-
-        maxlength =
-            case config.maxlength of
-                Just val ->
-                    [ Html.Attributes.maxlength val ]
-
-                Nothing ->
-                    []
-
-        listeners =
-            config.listeners
-
-        textValue =
-            case config.value of
-                Just str ->
-                    [ Html.Attributes.value str ]
-
-                Nothing ->
-                    []
-
-        defaultInput =
-            case config.value of
-                Just str ->
-                    Nothing
-
-                Nothing ->
-                    Just <| Html.Events.on "input" (Decoder.map (Input >> lift) targetValue)
->>>>>>> 6b2c1140
 
         -- NOTE: These ids need to match the id of the input element
         labelFor =
@@ -642,11 +352,7 @@
 
                 Just _ ->
                     (\x ->
-<<<<<<< HEAD
-                        [ Options.styled' Html.label
-=======
                         [ Options.styled_ Html.label
->>>>>>> 6b2c1140
                             [ cs "mdl-button"
                             , cs "mdl-js-button"
                             , cs "mdl-button--icon"
@@ -659,52 +365,46 @@
                         ]
                     )
     in
-<<<<<<< HEAD
         Internal.applyContainer summary
-=======
-        Options.apply summary
->>>>>>> 6b2c1140
             div
             [ cs "mdl-textfield"
             , cs "mdl-js-textfield"
             , cs "is-upgraded"
-<<<<<<< HEAD
             , Internal.attribute <| Html.Events.on "focus" (Decoder.succeed (lift Focus))
             , Internal.attribute <| Html.Events.on "blur" (Decoder.succeed (lift Blur))
-            , Options.many config.inner
-            , cs "mdl-textfield--floating-label" `when` config.labelFloat
-            , cs "is-invalid" `when` (config.error /= Nothing)
-            , cs "is-dirty" `when` (config.value /= Nothing || model.isDirty)
-            , cs "is-focused" `when` (model.isFocused && not config.disabled)
-            , cs "is-disabled" `when` config.disabled
-            , cs "mdl-textfield--expandable" `Options.when` (config.expandable /= Nothing)
+            , cs "mdl-textfield--floating-label" |> when config.labelFloat
+            , cs "is-invalid" |> when  (config.error /= Nothing)
+            , cs "is-dirty" |> when  (config.value /= Nothing || model.isDirty)
+            , cs "is-focused" |> when  (model.isFocused && not config.disabled)
+            , cs "is-disabled" |> when  config.disabled
+            , cs "mdl-textfield--expandable" |> when (config.expandable /= Nothing)
             ]
-            [ Internal.applyInput summary
-                inner
+            [ Internal.applyInput summary 
+                Html.input
                 [ cs "mdl-textfield__input"
                 , css "outline" "none"
                 , Internal.on1 "focus" lift Focus
                 , Internal.on1 "blur" lift Blur
                 , case config.kind of
                     Text ->
-                        attribute <| type' "text"
+                        Internal.attribute <| type_ "text"
 
                     Password ->
-                        attribute <| type' "password"
+                        Internal.attribute <| type_ "password"
 
                     _ ->
                         nop
-                , attribute (Html.Attributes.disabled True) `when` config.disabled
+                , Internal.attribute (Html.Attributes.disabled True) |> when config.disabled
                 , expandableId
                 , case config.value of
                     Nothing ->
                         -- If user is not setting value, is we need the default input
                         -- decoder to maintain is-dirty
                         Options.on "input"
-                            (Decode.map (Input >> lift) Html.Events.targetValue)
+                            (Decoder.map (Input >> lift) Html.Events.targetValue)
 
                     Just v ->
-                        Html.Attributes.defaultValue v |> attribute
+                        Html.Attributes.defaultValue v |> Internal.attribute
                 ]
                 []
             , Html.label
@@ -723,86 +423,6 @@
 
 
 
--- PART
-
-
-type alias Container c =
-    { c | textfield : Indexed Model }
-
-
-set : Indexed Model -> Container c -> Container c
-set x c =
-    { c | textfield = x }
-=======
-            , if config.labelFloat then
-                cs "mdl-textfield--floating-label"
-              else
-                nop
-            , if config.error /= Nothing then
-                cs "is-invalid"
-              else
-                nop
-            , if val /= "" then
-                cs "is-dirty"
-              else
-                nop
-            , if model.isFocused && not config.disabled then
-                cs "is-focused"
-              else
-                nop
-            , if config.disabled then
-                cs "is-disabled"
-              else
-                nop
-            , Options.when (config.expandable /= Nothing) (cs "mdl-textfield--expandable")
-            ]
-            (List.filterMap identity
-                ([ defaultInput
-                 ]
-                )
-            )
-        <|
-            expHolder
-                [ Options.styled_ elementFunction
-                    [ cs "mdl-textfield__input"
-                    , css "outline" "none"
-                      {- NOTE: Ordering here is important.
-                         Currently former attributes override latter ones.
-                         If this changes this needs to be changed as well.
-                         Currently this makes sure that even if users provide
-                         Html.Events.on "focus" ... it would not have precedence
-                         over our own focus handler.
-                      -}
-                    , Internal.attribute <| Html.Events.on "focus" (Decoder.succeed (lift Focus))
-                    , Internal.attribute <| Html.Events.on "blur" (Decoder.succeed (lift Blur))
-                    , expandableId
-                    , Options.many config.inner
-                    ]
-                    ([ Html.Attributes.disabled config.disabled
-                     , Html.Attributes.autofocus config.autofocus
-                     ]
-                        ++ textValue
-                        ++ typeAttributes
-                        ++ maxlength
-                        ++ listeners
-                    )
-                    []
-                , Html.label
-                    ([ class "mdl-textfield__label" ] ++ labelFor)
-                    (case config.labelText of
-                        Just str ->
-                            [ text str ]
-
-                        Nothing ->
-                            []
-                    )
-                , config.error
-                    |> Maybe.map (\e -> span [ class "mdl-textfield__error" ] [ text e ])
-                    |> Maybe.withDefault (div [] [])
-                ]
-
-
-
 -- COMPONENT
 
 
@@ -816,18 +436,16 @@
 
 {-| Component react function.
 -}
-react :
-    (Component.Msg button Msg menu layout toggles tooltip tabs -> m)
+react
+    : ( Component.Msg button Msg menu layout toggles tooltip tabs dispatch -> msg)
     -> Msg
     -> Index
     -> Store s
-    -> ( Maybe (Store s), Cmd m )
+    -> ( Maybe (Store s), Cmd msg )
 react =
     Component.react get
         set
-        Component.TextfieldMsg
-        (Component.generalise (\msg model -> ( update msg model, Cmd.none )))
->>>>>>> 6b2c1140
+        Component.TextfieldMsg update
 
 
 {-| Component render. Below is an example, assuming boilerplate setup as indicated
@@ -842,35 +460,15 @@
 
 Be aware that styling (third argument) is applied to the outermost element
 of the textfield's implementation, and so is mostly useful for positioning
-<<<<<<< HEAD
-(e.g., `margin: 0 auto;` or `align-self: flex-end`). See `Textfield.input`
+(e.g., `margin: 0 auto;` or `align-self: flex-end`). See `Textfield.style`
 if you need to apply styling to the underlying `<input>` element.
 -}
-render :
-    (Material.Msg (Container c) m -> m)
-    -> Parts.Index
-    -> Container c
+render
+    : (Component.Msg button Msg menu layout toggles tooltip tabs dispatch -> m)
+    -> Index
+    -> Store s
     -> List (Property m)
     -> x
-    -> Html m
-render lift =
-    Parts.create
-        (Internal.inject view lift)
-        update
-        .textfield
-        set
-        defaultModel
-        (Material.Internal >> lift)
-=======
-(e.g., `margin: 0 auto;` or `align-self: flex-end`). See `Textfield.style`
-if you need to apply styling to the underlying `<input>` element.
--}
-render :
-    (Component.Msg button Msg menu snackbar toggles tooltip tabs -> m)
-    -> Component.Index
-    -> Store s
-    -> List (Property m)
-    -> Html m
+    -> Html m       
 render =
-    Component.render get view Component.TextfieldMsg
->>>>>>> 6b2c1140
+    Component.render get view Component.TextfieldMsg