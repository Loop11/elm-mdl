--- conflicted
+++ resolved
@@ -187,11 +187,7 @@
 -}
 view : List (Style a) -> List (Block a) -> Html a
 view styling contentBlocks =
-<<<<<<< HEAD
-    Options.styled' (Html.node "dialog")
-=======
     Options.styled_ (Html.node "dialog")
->>>>>>> 6b2c1140
         (cs "mdl-dialog" :: styling)
         [ Html.Attributes.id theDialog ]
         (List.map (contentBlock) contentBlocks)