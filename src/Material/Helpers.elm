module Material.Helpers
    exposing
        ( filter
        , blurOn
        , map1st
        , map2nd
        , delay
        , cmd
        , pure
        , effect
        , cssTransitionStep
        , lift
<<<<<<< HEAD
        , lift'
        , Update
        , Update'
=======
        , lift_
        , Update
        , Update_
>>>>>>> 6b2c1140
        , noAttr
        , aria
        )

{-| Convenience functions. These are mostly trivial functions that are used
internally in the library; you might
find some of them useful.

# HTML & Events
@docs filter, blurOn, noAttr, aria

# Cmd
@docs pure, effect, delay, cmd, cssTransitionStep

# Tuples
@docs map1st, map2nd

# Elm architecture
@docs Update, Update_, lift, lift_
-}

import Html
import Html.Attributes
import Platform.Cmd exposing (Cmd)
import Time exposing (Time)
import Task
import Process


{-| Convert a Html element from taking a list of sub-elements to a list of
  Maybe Html. This is convenient if you want to include certain sub-elements
-}
filter : (a -> List b -> c) -> a -> List (Maybe b) -> c
filter elem attr html =
    elem attr (List.filterMap (\x -> x) html)


{-| Add an effect to a value. Example use (supposing you have an
action `MyMsg`):

    model |> effect MyMsg
-}
effect : Cmd b -> a -> ( a, Cmd b )
effect e x =
    ( x, e )


{-| Add the trivial effect to a value. Example use:

    model |> pure
-}
pure : a -> ( a, Cmd b )
pure =
    effect Cmd.none


{-| Attribute which causes element to blur on given event. Example use

    myButton : Html
    myButton =
      button
        [ blurOn "mouseleave" ]
        [ text "Click me!" ]
-}
blurOn : String -> Html.Attribute m
blurOn evt =
    Html.Attributes.attribute ("on" ++ evt) <| "this.blur()"



-- TUPLES


{-| Map the first element of a tuple.

    map1st ((+) 1) (1, "foo") == (2, "foo")
-}
map1st : (a -> c) -> ( a, b ) -> ( c, b )
map1st f ( x, y ) =
    ( f x, y )


{-| Map the second element of a tuple

    map2nd ((+) 1) ("bar", 3) == ("bar", 4)
-}
map2nd : (b -> c) -> ( a, b ) -> ( a, c )
map2nd f ( x, y ) =
    ( x, f y )


{-| Variant of EA update function type, where effects may be
lifted to a different type.
-}
<<<<<<< HEAD
type alias Update' model action action' =
    action -> model -> ( model, Cmd action' )
=======
type alias Update_ model action action_ =
    action -> model -> ( model, Cmd action_ )
>>>>>>> 6b2c1140


{-| Standard EA update function type.
-}
type alias Update model action =
<<<<<<< HEAD
    Update' model action action
=======
    Update_ model action action
>>>>>>> 6b2c1140


{-| Variant of `lift` for effect-free components.
-}
<<<<<<< HEAD
lift' :
=======
lift_ :
>>>>>>> 6b2c1140
    (model -> submodel)
    -> -- get
       (model -> submodel -> model)
    -> -- set
       (subaction -> submodel -> submodel)
    -> subaction
    -> -- action
       model
    -> -- model
       ( model, Cmd action )
<<<<<<< HEAD
lift' get set update action model =
=======
lift_ get set update action model =
>>>>>>> 6b2c1140
    ( set model (update action (get model)), Cmd.none )


{-| Convenience function for writing update-function boilerplate. Example use:

    case msg of
      ...
<<<<<<< HEAD
      ButtonsMsg msg' ->
        lift .buttons (\m x->{m|buttons=x}) ButtonsMsg Demo.Buttons.update msg' model
=======
      ButtonsMsg msg_ ->
        lift .buttons (\m x->{m|buttons=x}) ButtonsMsg Demo.Buttons.update msg_ model
>>>>>>> 6b2c1140

This is equivalent to the more verbose

    case msg of
      ...
<<<<<<< HEAD
      ButtonsMsg msg' ->
        let
          (buttons', cmd) =
            Demo.Buttons.update msg' model.buttons
        in
          ( { model | buttons = buttons'}
=======
      ButtonsMsg msg_ ->
        let
          (buttons_, cmd) =
            Demo.Buttons.update msg_ model.buttons
        in
          ( { model | buttons = buttons_}
>>>>>>> 6b2c1140
          , Cmd.map ButtonsMsg cmd
          )
-}
lift :
    (model -> submodel)
    -> -- get
       (model -> submodel -> model)
    -> -- set
       (subaction -> action)
    -> -- fwd
       Update submodel subaction
    -> -- update
       subaction
    -> -- action
       model
    -> -- model
       ( model, Cmd action )
lift get set fwd update action model =
    let
<<<<<<< HEAD
        ( submodel', e ) =
            update action (get model)
    in
        ( set model submodel', Cmd.map fwd e )
=======
        ( submodel_, e ) =
            update action (get model)
    in
        ( set model submodel_, Cmd.map fwd e )
>>>>>>> 6b2c1140


{-|
  Lift any value of type `msg` to a `Cmd msg`.
-}
cmd : msg -> Cmd msg
cmd msg =
<<<<<<< HEAD
    Task.perform (always msg) (always msg) (Task.succeed msg)
=======
    Task.perform (always msg) (Task.succeed msg)
>>>>>>> 6b2c1140


{-| Produce a delayed effect. Suppose you want `MyMsg` to happen 200ms after
a button is clicked:

    button
      [ onClick (delay 0.2 MyMsg) ]
      [ text "Click me!" ]
-}
delay : Time -> a -> Cmd a
delay t x =
<<<<<<< HEAD
    Task.perform (always x) (always x) <| Process.sleep t
=======
    Task.perform (always x) <| Process.sleep t
>>>>>>> 6b2c1140


{-| Delay a command sufficiently that you can count on triggering CSS
transitions.
-}
cssTransitionStep : a -> Cmd a
cssTransitionStep x =
    delay 50 x



-- 20 fps


{-| Fake attribute with no effect. Useful to conditionally add attributes, e.g.,

    button
      [ if model.shouldReact then
          onClick ReactToClick
        else
          noAttr
      ]
      [ text "Click me!" ]
-}
noAttr : Html.Attribute a
noAttr =
    Html.Attributes.attribute "data-elm-mdl-noop" ""


{-| Install aria-* attributes, conspicuously missing from elm-lang/html.
-}
aria : String -> Bool -> Html.Attribute a
aria name value =
    if value then
        Html.Attributes.attribute ("aria-" ++ name) "true"
    else
        noAttr<|MERGE_RESOLUTION|>--- conflicted
+++ resolved
@@ -10,15 +10,9 @@
         , effect
         , cssTransitionStep
         , lift
-<<<<<<< HEAD
-        , lift'
-        , Update
-        , Update'
-=======
         , lift_
         , Update
         , Update_
->>>>>>> 6b2c1140
         , noAttr
         , aria
         )
@@ -113,32 +107,19 @@
 {-| Variant of EA update function type, where effects may be
 lifted to a different type.
 -}
-<<<<<<< HEAD
-type alias Update' model action action' =
-    action -> model -> ( model, Cmd action' )
-=======
 type alias Update_ model action action_ =
     action -> model -> ( model, Cmd action_ )
->>>>>>> 6b2c1140
 
 
 {-| Standard EA update function type.
 -}
 type alias Update model action =
-<<<<<<< HEAD
-    Update' model action action
-=======
     Update_ model action action
->>>>>>> 6b2c1140
 
 
 {-| Variant of `lift` for effect-free components.
 -}
-<<<<<<< HEAD
-lift' :
-=======
 lift_ :
->>>>>>> 6b2c1140
     (model -> submodel)
     -> -- get
        (model -> submodel -> model)
@@ -149,11 +130,7 @@
        model
     -> -- model
        ( model, Cmd action )
-<<<<<<< HEAD
-lift' get set update action model =
-=======
 lift_ get set update action model =
->>>>>>> 6b2c1140
     ( set model (update action (get model)), Cmd.none )
 
 
@@ -161,33 +138,19 @@
 
     case msg of
       ...
-<<<<<<< HEAD
-      ButtonsMsg msg' ->
-        lift .buttons (\m x->{m|buttons=x}) ButtonsMsg Demo.Buttons.update msg' model
-=======
       ButtonsMsg msg_ ->
         lift .buttons (\m x->{m|buttons=x}) ButtonsMsg Demo.Buttons.update msg_ model
->>>>>>> 6b2c1140
 
 This is equivalent to the more verbose
 
     case msg of
       ...
-<<<<<<< HEAD
-      ButtonsMsg msg' ->
-        let
-          (buttons', cmd) =
-            Demo.Buttons.update msg' model.buttons
-        in
-          ( { model | buttons = buttons'}
-=======
       ButtonsMsg msg_ ->
         let
           (buttons_, cmd) =
             Demo.Buttons.update msg_ model.buttons
         in
           ( { model | buttons = buttons_}
->>>>>>> 6b2c1140
           , Cmd.map ButtonsMsg cmd
           )
 -}
@@ -207,17 +170,10 @@
        ( model, Cmd action )
 lift get set fwd update action model =
     let
-<<<<<<< HEAD
-        ( submodel', e ) =
-            update action (get model)
-    in
-        ( set model submodel', Cmd.map fwd e )
-=======
         ( submodel_, e ) =
             update action (get model)
     in
         ( set model submodel_, Cmd.map fwd e )
->>>>>>> 6b2c1140
 
 
 {-|
@@ -225,11 +181,7 @@
 -}
 cmd : msg -> Cmd msg
 cmd msg =
-<<<<<<< HEAD
-    Task.perform (always msg) (always msg) (Task.succeed msg)
-=======
     Task.perform (always msg) (Task.succeed msg)
->>>>>>> 6b2c1140
 
 
 {-| Produce a delayed effect. Suppose you want `MyMsg` to happen 200ms after
@@ -241,11 +193,7 @@
 -}
 delay : Time -> a -> Cmd a
 delay t x =
-<<<<<<< HEAD
-    Task.perform (always x) (always x) <| Process.sleep t
-=======
     Task.perform (always x) <| Process.sleep t
->>>>>>> 6b2c1140
 
 
 {-| Delay a command sufficiently that you can count on triggering CSS
