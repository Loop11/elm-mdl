--- conflicted
+++ resolved
@@ -13,10 +13,7 @@
         , activeTab
         , Model
         , defaultModel
-<<<<<<< HEAD
-=======
         , react
->>>>>>> 6b2c1140
         )
 
 {-| From the [Material Design Lite documentation](https://getmdl.io/components/index.html#layout-section/tabs):
@@ -75,36 +72,19 @@
 @docs update
 @docs view
 
-<<<<<<< HEAD
-=======
 # Internal use
 @docs react
-
->>>>>>> 6b2c1140
 -}
 
 import Platform.Cmd exposing (Cmd, none)
 import Html exposing (Html)
-<<<<<<< HEAD
-import Parts exposing (Indexed)
-import Html.App
-import Html.Attributes as Html exposing (class)
-import Html.Keyed as Keyed
-import Dict exposing (Dict)
-import Material.Msg as Material
-import Material.Options as Options exposing (cs, when)
-import Material.Ripple as Ripple
-import Material.Options.Internal as Internal
-=======
 import Material.Component as Component exposing (Indexed, Index)
 import Material.Options as Options exposing (cs, when)
 import Material.Options.Internal as Internal
 import Material.Ripple as Ripple
 import Html.Attributes exposing (class)
-import Html.Events as Html
 import Html.Keyed as Keyed
 import Dict exposing (Dict)
->>>>>>> 6b2c1140
 
 
 -- MODEL
@@ -140,16 +120,6 @@
 update : Msg -> Model -> ( Model, Cmd Msg )
 update action model =
     case action of
-<<<<<<< HEAD
-        Ripple tabIdx action' ->
-            let
-                ( ripple', cmd ) =
-                    Dict.get tabIdx model.ripples
-                        |> Maybe.withDefault Ripple.model
-                        |> Ripple.update action'
-            in
-                ( { model | ripples = Dict.insert tabIdx ripple' model.ripples }, Cmd.map (Ripple tabIdx) cmd )
-=======
         Ripple tabIdx action_ ->
             let
                 ( ripple_, cmd ) =
@@ -158,7 +128,6 @@
                         |> Ripple.update action_
             in
                 ( { model | ripples = Dict.insert tabIdx ripple_ model.ripples }, Cmd.map (Ripple tabIdx) cmd )
->>>>>>> 6b2c1140
 
 
 
@@ -212,39 +181,25 @@
 -}
 ripple : Property m
 ripple =
-<<<<<<< HEAD
     Internal.option (\config -> { config | ripple = True })
-=======
-    Options.set (\options -> { options | ripple = True })
->>>>>>> 6b2c1140
 
 
 {-| Receieve notification when tab `k` is selected.
 -}
 onSelectTab : (Int -> m) -> Property m
-<<<<<<< HEAD
 onSelectTab =
     Internal.option << (\k config -> { config | onSelectTab = Just k })
-=======
-onSelectTab k =
-    Options.set (\config -> { config | onSelectTab = Just k })
->>>>>>> 6b2c1140
 
 
 {-| Set the active tab.
 -}
 activeTab : Int -> Property m
-<<<<<<< HEAD
 activeTab =
     Internal.option << (\k config -> { config | activeTab = k })
 
 
 
 -- VIEW
-=======
-activeTab k =
-    Options.set (\config -> { config | activeTab = k })
->>>>>>> 6b2c1140
 
 
 {-| Component view.
@@ -253,11 +208,7 @@
 view lift model options tabs tabContent =
     let
         summary =
-<<<<<<< HEAD
             Internal.collect defaultConfig options
-=======
-            Options.collect defaultConfig options
->>>>>>> 6b2c1140
 
         config =
             summary.config
@@ -269,11 +220,7 @@
         -}
         wrapContent =
             Keyed.node "div"
-<<<<<<< HEAD
-                [ Html.classList
-=======
                 [ Html.Attributes.classList
->>>>>>> 6b2c1140
                     [ ( "mdl-tab__panel", True )
                     , ( "is-active", True )
                     ]
@@ -281,33 +228,18 @@
 
         unwrapLabel tabIdx (Label ( props, content )) =
             Options.styled Html.a
-<<<<<<< HEAD
                 [ cs "mdl-tabs__tab"
-                , cs "is-active" `when` (tabIdx == config.activeTab)
+                , cs "is-active" |> when (tabIdx == config.activeTab)
                 , config.onSelectTab
                     |> Maybe.map (\t -> Options.onClick (t tabIdx))
                     |> Maybe.withDefault Options.nop
                 , Options.many props
                 ]
-=======
-                ([ cs "mdl-tabs__tab"
-                 , when (tabIdx == config.activeTab) (cs "is-active")
-                 , config.onSelectTab
-                    |> Maybe.map (\t -> Internal.attribute <| Html.onClick (t tabIdx))
-                    |> Maybe.withDefault Options.nop
-                 ]
-                    ++ props
-                )
->>>>>>> 6b2c1140
                 (if config.ripple then
                     List.concat
                         [ content
                         , [ Ripple.view
-<<<<<<< HEAD
-                                [ Html.classList
-=======
                                 [ Html.Attributes.classList
->>>>>>> 6b2c1140
                                     [ ( "mdl-tabs__ripple-container", True )
                                     , ( "mdl-tabs__ripple-js-effect", True )
                                     ]
@@ -315,11 +247,7 @@
                                 (Dict.get tabIdx model.ripples
                                     |> Maybe.withDefault Ripple.model
                                 )
-<<<<<<< HEAD
-                                |> Html.App.map (Ripple tabIdx >> lift)
-=======
                                 |> Html.map (Ripple tabIdx >> lift)
->>>>>>> 6b2c1140
                           ]
                         ]
                  else
@@ -332,22 +260,13 @@
                 ]
                 (List.indexedMap unwrapLabel tabs)
     in
-<<<<<<< HEAD
         Internal.apply summary
-=======
-        Options.apply summary
->>>>>>> 6b2c1140
             Html.div
             [ cs "mdl-tabs"
             , cs "mdl-js-tabs"
             , cs "is-upgraded"
-<<<<<<< HEAD
-            , cs "mdl-js-ripple-effect" `when` config.ripple
-            , cs "mdl-js-ripple-effect--ignore-events" `when` config.ripple
-=======
             , when config.ripple (cs "mdl-js-ripple-effect")
             , when config.ripple (cs "mdl-js-ripple-effect--ignore-events")
->>>>>>> 6b2c1140
             ]
             []
             [ links
@@ -359,10 +278,6 @@
 -- COMPONENT
 
 
-<<<<<<< HEAD
-type alias Container c =
-    { c | tabs : Indexed Model }
-=======
 type alias Store s =
     { s | tabs : Indexed Model }
 
@@ -374,42 +289,24 @@
 {-| Component react function.
 -}
 react :
-    (Component.Msg button textfield menu layout toggles tooltip Msg -> m)
-    -> Msg
+    (Component.Msg button textfield menu layout toggles tooltip Msg dispatch -> m)
+    -> Msg 
     -> Index
     -> Store s
     -> ( Maybe (Store s), Cmd m )
 react =
     Component.react get set Component.TabsMsg (Component.generalise update)
->>>>>>> 6b2c1140
 
 
 {-| Component render.
 -}
 render :
-<<<<<<< HEAD
-    (Material.Msg (Container c) m -> m)
-    -> Parts.Index
-    -> Container c
-=======
-    (Component.Msg button textfield menu snackbar toggles tooltip Msg -> m)
+    (Component.Msg button textfield menu snackbar toggles tooltip Msg dispatch -> m)
     -> Component.Index
     -> Store s
->>>>>>> 6b2c1140
     -> List (Property m)
     -> List (Label m)
     -> List (Html m)
     -> Html m
-<<<<<<< HEAD
-render lift =
-    Parts.create
-        view
-        (Parts.generalize update)
-        .tabs
-        (\x y -> { y | tabs = x })
-        defaultModel
-        (Material.Internal >> lift)
-=======
 render =
-    Component.render get view Component.TabsMsg
->>>>>>> 6b2c1140
+    Component.render get view Component.TabsMsg