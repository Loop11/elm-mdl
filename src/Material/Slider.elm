--- conflicted
+++ resolved
@@ -4,15 +4,10 @@
         , value
         , min
         , max
+        , disabled
         , step
-        , disabled
-<<<<<<< HEAD
         , view
         , onChange
-=======
-        , onChange
-        , view
->>>>>>> 6b2c1140
         )
 
 {-| From the [Material Design Lite documentation](https://material.google.com/components/sliders.html):
@@ -45,24 +40,16 @@
 # Properties
 
 @docs Property
-@docs value, min, max
-@docs step, disabled
+@docs value, min, max, disabled
+@docs step 
 
 # Events
-<<<<<<< HEAD
-=======
-
->>>>>>> 6b2c1140
 @docs onChange
 
 -}
 
 import Html exposing (..)
 import Html.Attributes as Html
-<<<<<<< HEAD
-=======
-import Html.Events as Html
->>>>>>> 6b2c1140
 import Material.Options as Options exposing (cs, css, when)
 import Material.Options.Internal as Internal
 import Material.Helpers as Helpers
@@ -77,14 +64,8 @@
     , min : Float
     , max : Float
     , step : Float
-<<<<<<< HEAD
     , input : List (Options.Style m)
     , container : List (Options.Style m)
-=======
-    , listener : Maybe (Float -> m)
-    , disabled : Bool
-    , inner : List (Options.Style m)
->>>>>>> 6b2c1140
     }
 
 
@@ -94,14 +75,8 @@
     , min = 0
     , max = 100
     , step = 1
-<<<<<<< HEAD
     , input = []
     , container = []
-=======
-    , listener = Nothing
-    , disabled = False
-    , inner = []
->>>>>>> 6b2c1140
     }
 
 
@@ -114,60 +89,39 @@
 {-| Sets current value
 -}
 value : Float -> Property m
-<<<<<<< HEAD
 value =
     (\v options -> { options | value = v })
         >> Internal.option
-=======
-value v =
-    Options.set (\options -> { options | value = v })
->>>>>>> 6b2c1140
 
 
 {-| Sets the step. Defaults to 0
 -}
 min : Float -> Property m
-<<<<<<< HEAD
 min =
     (\v options -> { options | min = v })
         >> Internal.option
-=======
-min v =
-    Options.set (\options -> { options | min = v })
->>>>>>> 6b2c1140
 
 
 {-| Sets the step. Defaults to 100
 -}
 max : Float -> Property m
-<<<<<<< HEAD
 max =
     (\v options -> { options | max = v })
         >> Internal.option
-=======
-max v =
-    Options.set (\options -> { options | max = v })
->>>>>>> 6b2c1140
 
 
 {-| Sets the step. Defaults to 1
 -}
 step : Float -> Property m
-<<<<<<< HEAD
 step =
     (\v options -> { options | step = v })
         >> Internal.option
-=======
-step v =
-    Options.set (\options -> { options | step = v })
->>>>>>> 6b2c1140
-
-
+
+ 
 {-| Disables the slider
 -}
 disabled : Property m
 disabled =
-<<<<<<< HEAD
     Internal.attribute <| Html.disabled True
 
 
@@ -186,21 +140,6 @@
         [ Options.on "change" (Json.map f floatVal)
         , Options.on "input" (Json.map f floatVal)
         ]
-=======
-    Options.set (\options -> { options | disabled = True })
-
-
-{-| onChange listener for slider values
--}
-onChange : (Float -> m) -> Property m
-onChange l =
-    Options.set (\options -> { options | listener = Just l })
-
-
-floatVal : Json.Decoder Float
-floatVal =
-    (Json.at [ "target", "valueAsNumber" ] Json.float)
->>>>>>> 6b2c1140
 
 
 {-| A slider consists of a horizontal line upon which sits a small, movable
@@ -222,11 +161,7 @@
 view options =
     let
         summary =
-<<<<<<< HEAD
             Internal.collect defaultConfig options
-=======
-            Options.collect defaultConfig options
->>>>>>> 6b2c1140
 
         config =
             summary.config
@@ -256,7 +191,6 @@
                     ]
                     []
                 ]
-<<<<<<< HEAD
     in
         Internal.applyContainer summary
             Html.div
@@ -266,53 +200,15 @@
                 [ cs "mdl-slider"
                 , cs "mdl-js-slider"
                 , cs "is-upgraded"
-                , cs "is-lowest-value" `when` (fraction == 0)
+                , cs "is-lowest-value" |> when (fraction == 0)
                   -- FIX for Firefox problem where you had to click on the 2px tall slider to initiate drag
                 , css "padding" "8px 0"
-                , Internal.attribute <| Html.type' "range"
+                , Internal.attribute <| Html.type_ "range"
                 , Internal.attribute <| Html.max (toString config.max)
                 , Internal.attribute <| Html.min (toString config.min)
                 , Internal.attribute <| Html.step (toString config.step)
                 , Internal.attribute <| Html.value (toString config.value)
                 , Internal.attribute <| Helpers.blurOn "mouseup"
-=======
-
-        listeners =
-            config.listener
-                |> Maybe.map
-                    (\f ->
-                        [ Html.on "change" (Json.map f floatVal)
-                        , Html.on "input" (Json.map f floatVal)
-                        ]
-                            |> List.map Internal.attribute
-                            |> Options.many
-                    )
-                |> Maybe.withDefault Options.nop
-    in
-        Options.apply summary
-            Html.div
-            [ cs "mdl-slider__container" ]
-            []
-            [ Options.styled_ Html.input
-                [ cs "mdl-slider"
-                , cs "mdl-js-slider"
-                , cs "is-upgraded"
-                , cs "is-lowest-value" |> when (fraction == 0)
-                , listeners
-                , Options.disabled config.disabled
-                  -- FIX for Firefox problem where you had to click on the 2px tall slider to initiate drag
-                , css "padding" "8px 0"
-                  -- NOTE: This is last here because of how attributes are collected
-                  -- This way inner attributes should not override necessary attributes
-                , Options.many config.inner
-                ]
-                [ Html.type_ "range"
-                , Html.max (toString config.max)
-                , Html.min (toString config.min)
-                , Html.step (toString config.step)
-                , Html.value (toString config.value)
-                , Helpers.blurOn "mouseup"
->>>>>>> 6b2c1140
                 ]
                 []
             , background
