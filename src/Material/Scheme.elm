--- conflicted
+++ resolved
@@ -79,11 +79,7 @@
            https://github.com/pdamoc/elm-mdl/blob/master/src/Mdl.elm#L63
         -}
         [ node "style"
-<<<<<<< HEAD
-            [ type' "text/css" ]
-=======
             [ type_ "text/css" ]
->>>>>>> 6b2c1140
             [ Html.text <| scheme primary accent ]
         , content
         ]
