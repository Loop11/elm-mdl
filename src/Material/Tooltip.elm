module Material.Tooltip
    exposing
        ( Model
        , defaultModel
        , Msg(..)
        , update
        , view
        , Property
        , render
<<<<<<< HEAD
=======
        , react
>>>>>>> 6b2c1140
        , attach
        , left
        , right
        , top
        , bottom
        , large
<<<<<<< HEAD
        , element
=======
        , container
>>>>>>> 6b2c1140
        , onEnter
        , onLeave
        )

{-| From the [Material Design Lite documentation](https://getmdl.io/components/index.html#tooltips-section):

> The Material Design Lite (MDL) tooltip component is an enhanced version of the
> standard HTML tooltip as produced by the `title` attribute. A tooltip consists
> of text and/or an image that clearly communicates additional information about
> an element when the user hovers over or, in a touch-based UI, touches the
> element. The MDL tooltip component is pre-styled (colors, fonts, and other
> settings are contained in material.min.css) to provide a vivid, attractive
> visual element that displays related but typically non-essential content,
> e.g., a definition, clarification, or brief instruction.
>
> Tooltips are a ubiquitous feature of most user interfaces, regardless of a
> site's content or function. Their design and use is an important factor in the
> overall user experience. See the tooltip component's Material Design
> specifications page for details.

See also the
[Material Design Specification](https://material.google.com/components/tooltips.html).

Refer to [this site](http://debois.github.io/elm-mdl/#tooltips)
for a live demo.

To use a `tooltip` you have to (a) attach the mouse event listeners to the target
by calling `attach`, and (b) create a tooltip with element `Tooltip.render`
as a sibling of the target. Here is an example:

```elm
import Material.Tooltip as Tooltip
import Material.Icon as Icon

tooltip : Model -> Html Msg
tooltip model =
  div []
    [ Icon.view "add" [ Tooltip.attach Mdl [0] ]
    , Tooltip.render Mdl [0] model.mdl
        [Tooltip.default]
        [text "Default tooltip"]
    ]
```

# Render
@docs attach, render

# Options
@docs Property
@docs left, right, top, bottom
@docs large
<<<<<<< HEAD
@docs element
=======
@docs container
>>>>>>> 6b2c1140

# Elm architecture
If you do not use parts, you should not use `attach`, but instead add the
`onEnter` and `onLeave` attributes to the target element.

@docs onEnter, onLeave
@docs Model, defaultModel, Msg, update, view

<<<<<<< HEAD
=======
# Internal use
@docs react

>>>>>>> 6b2c1140
-}

import Platform.Cmd exposing (Cmd, none)
import Html exposing (..)
<<<<<<< HEAD
import Parts exposing (Indexed)
=======
import Material.Component as Component exposing (Indexed, Index)
>>>>>>> 6b2c1140
import Material.Options as Options exposing (Style, cs, css, when)
import Material.Options.Internal as Internal
import DOM
import Html.Events
<<<<<<< HEAD
import Json.Decode as Json exposing ((:=), at)
import String
import Material.Msg as Material
=======
import Json.Decode as Json exposing (field, at)
import String
>>>>>>> 6b2c1140


-- MODEL


{-| Component model.
-}
type alias Model =
    { isActive : Bool
    , domState : DOMState
    }


{-| Default component model constructor.
-}
defaultModel : Model
defaultModel =
    { isActive = False
    , domState = defaultDOMState
    }



-- ACTION, UPDATE


{-| Component message.
-}
type Msg
    = Enter DOMState
    | Leave


{-| Tooltip position
-}
type alias Pos =
    { left : Float
    , top : Float
    , marginLeft : Float
    , marginTop : Float
    }


{-| Default position constructor
-}
defaultPos : Pos
defaultPos =
    { left = 0
    , top = 0
    , marginLeft = 0
    , marginTop = 0
    }


{-| Position and offsets from dom events for the tooltip
-}
type alias DOMState =
    { rect : DOM.Rectangle
    , offsetWidth : Float
    , offsetHeight : Float
    }


{-| Default DOMState constructor
-}
defaultDOMState : DOMState
defaultDOMState =
    { rect = { left = 0, top = 0, width = 0, height = 0 }
    , offsetWidth = 0
    , offsetHeight = 0
    }


{-| Calculates the position of the tooltip based on the event
and the requested position
-}
calculatePos : Position -> DOMState -> Pos
calculatePos pos domState =
    let
        props =
            domState.rect

        offsetWidth =
            domState.offsetWidth

        offsetHeight =
            domState.offsetHeight

        left =
            props.left + (props.width / 2)

        top =
            props.top + (props.height / 2)

        marginLeft =
            -1 * (offsetWidth / 2)

        marginTop =
            -1 * (offsetHeight / 2)

        -- Returns the values if their sum is above 0
        getValuesFor l r =
            if ((l + r) < 0) then
                ( 0, 0 )
            else
                ( l, r )

        ( newTop, newMarginTop ) =
            getValuesFor top marginTop

        ( newLeft, newMarginLeft ) =
            getValuesFor left marginLeft

        out =
            case pos of
                Left ->
                    { left = props.left - offsetWidth - 10
                    , top = newTop
                    , marginTop = newMarginTop
                    , marginLeft = 0
                    }

                Right ->
                    { left = props.left + props.width + 10
                    , top = newTop
                    , marginTop = newMarginTop
                    , marginLeft = 0
                    }

                Top ->
                    { left = newLeft
                    , top = props.top - offsetHeight - 10
                    , marginTop = 0
                    , marginLeft = newMarginLeft
                    }

                Bottom ->
                    { left = newLeft
                    , top = props.top + props.height + 10
                    , marginTop = 0
                    , marginLeft = newMarginLeft
                    }
    in
        out


{-| Component update.
-}
update : Msg -> Model -> ( Model, Cmd Msg )
update action model =
    case action of
        Enter dom ->
            ( { model | isActive = True, domState = dom }, none )

        Leave ->
            ( { model | isActive = False }, none )


{-| Tries and get the next sibling that is available and use the given decoder on it
-}
sibling : Json.Decoder a -> Json.Decoder a
sibling d =
    let
        createPath depth =
            let
                parents =
                    List.repeat depth "parentElement"
            in
                ([ "target" ] ++ parents ++ [ "nextSibling" ])

        paths =
<<<<<<< HEAD
            List.map createPath [0..4]
=======
            List.map createPath <| List.range 0 4
>>>>>>> 6b2c1140

        -- Tries to check if the element is actually a tooltip
        valid path =
            isTooltipClass path
<<<<<<< HEAD
                `Json.andThen`
=======
                |> Json.andThen
>>>>>>> 6b2c1140
                    (\res ->
                        if res then
                            at path d
                        else
                            Json.fail ""
                    )
    in
        Json.oneOf (List.map valid paths)


{-| Checks if the target at path is an actual tooltip
-}
isTooltipClass : List String -> Json.Decoder Bool
isTooltipClass path =
    (at path DOM.className)
<<<<<<< HEAD
        `Json.andThen`
=======
        |> Json.andThen
>>>>>>> 6b2c1140
            (\class ->
                if String.contains "mdl-tooltip" class then
                    Json.succeed True
                else
                    Json.succeed False
            )


{-| Decodes a DOMState from a DOM event
-}
stateDecoder : Json.Decoder DOMState
stateDecoder =
<<<<<<< HEAD
    Json.object3 DOMState
=======
    Json.map3 DOMState
>>>>>>> 6b2c1140
        (DOM.target DOM.boundingClientRect)
        (sibling DOM.offsetWidth)
        (sibling DOM.offsetHeight)



-- PROPERTIES


{-| Tooltip size
-}
type Size
    = Default
    | Large


{-| Tooltip position relative to the element
-}
type Position
    = Left
    | Right
    | Top
    | Bottom


{-| Helper for a `Html m` function. e.g. `Html.div`
-}
type alias HtmlElement a =
    List (Attribute a) -> List (Html a) -> Html a


{-| Tooltip config
-}
type alias Config a =
    { size : Size
    , position : Position
<<<<<<< HEAD
    , elem : HtmlElement a
=======
    , container : HtmlElement a
>>>>>>> 6b2c1140
    }


{-| Default configuration for tooltip
-}
defaultConfig : Config m
defaultConfig =
    { size = Default
    , position = Bottom
<<<<<<< HEAD
    , elem = Html.div
=======
    , container = Html.div
>>>>>>> 6b2c1140
    }


{-| Properties for Tooltip options.
-}
type alias Property m =
    Options.Property (Config m) m


{-| Position the tooltip on the left of the target element
-}
left : Property m
left =
<<<<<<< HEAD
    Internal.option (\options -> { options | position = Left })
=======
    Options.set (\options -> { options | position = Left })
>>>>>>> 6b2c1140


{-| Position the tooltip on the right of the target element
-}
right : Property m
right =
<<<<<<< HEAD
    Internal.option (\options -> { options | position = Right })
=======
    Options.set (\options -> { options | position = Right })
>>>>>>> 6b2c1140


{-| Position the tooltip above the target element
-}
top : Property m
top =
<<<<<<< HEAD
    Internal.option (\options -> { options | position = Top })
=======
    Options.set (\options -> { options | position = Top })
>>>>>>> 6b2c1140


{-| Position the tooltip below the target element
-}
bottom : Property m
bottom =
<<<<<<< HEAD
    Internal.option (\options -> { options | position = Bottom })
=======
    Options.set (\options -> { options | position = Bottom })
>>>>>>> 6b2c1140


{-| Large tooltip
-}
large : Property m
large =
<<<<<<< HEAD
    Internal.option (\options -> { options | size = Large })
=======
    Options.set (\options -> { options | size = Large })
>>>>>>> 6b2c1140


{-| Set the tooltip container element. You are unlikely to need this.

This option simply sets the  container element for the tooltip itself, which
you might want to control for layout purposes. It does not set the element
hovering on which triggers the tooltip; use `attach` to set that.
-}
<<<<<<< HEAD
element : HtmlElement m -> Property m
element elem =
    Internal.option (\options -> { options | elem = elem })
=======
container : HtmlElement m -> Property m
container elem =
    Options.set (\options -> { options | container = elem })
>>>>>>> 6b2c1140



-- VIEW


{-| Component view.
-}
view : (Msg -> m) -> Model -> List (Property m) -> List (Html m) -> Html m
view lift model options content =
    let
        summary =
<<<<<<< HEAD
            Internal.collect defaultConfig options
=======
            Options.collect defaultConfig options
>>>>>>> 6b2c1140

        config =
            summary.config

        px : Float -> String
        px f =
            (toString f) ++ "px"

        pos =
            if model.isActive then
                calculatePos config.position model.domState
            else
                defaultPos
    in
<<<<<<< HEAD
        Options.styled config.elem
            [ cs "mdl-tooltip"
            , cs "is-active" `when` model.isActive
            , cs "mdl-tooltip--large" `when` (config.size == Large)
            , css "left" (px pos.left) `when` model.isActive
            , css "margin-left" (px pos.marginLeft) `when` model.isActive
            , css "top" (px pos.top) `when` model.isActive
            , css "margin-top" (px pos.marginTop) `when` model.isActive
=======
        Options.styled config.container
            [ cs "mdl-tooltip"
            , cs "is-active" |> when model.isActive
            , cs "mdl-tooltip--large" |> when (config.size == Large)
            , css "left" (px pos.left) |> when model.isActive
            , css "margin-left" (px pos.marginLeft) |> when model.isActive
            , css "top" (px pos.top) |> when model.isActive
            , css "margin-top" (px pos.marginTop) |> when model.isActive
>>>>>>> 6b2c1140
            ]
            content



-- COMPONENT


<<<<<<< HEAD
type alias Container c =
    { c | tooltip : Indexed Model }
=======
type alias Store s =
    { s | tooltip : Indexed Model }


( get, set ) =
    Component.indexed .tooltip (\x y -> { y | tooltip = x }) defaultModel


{-| Component react function
-}
react :
    (Component.Msg button textfield menu layout toggles Msg tabs -> m)
    -> Msg
    -> Index
    -> Store s
    -> ( Maybe (Store s), Cmd m )
react =
    Component.react get set Component.TooltipMsg (Component.generalise update)
>>>>>>> 6b2c1140


{-| Component render.
-}
render :
<<<<<<< HEAD
    (Material.Msg (Container c) m -> m)
    -> Parts.Index
    -> Container c
    -> List (Property m)
    -> List (Html m)
    -> Html m
render lift =
    Parts.create
        (Internal.inject view lift)
        (Parts.generalize update)
        .tooltip
        set
        defaultModel
        (Material.Internal >> lift)


set : Parts.Set (Indexed Model) (Container c)
set x y =
    { y | tooltip = x }


pack : (Parts.Msg (Container b) d -> d) -> Parts.Index -> Msg -> d
pack =
    Parts.pack (Parts.generalize update) .tooltip set defaultModel


{-| Mouse enter event handler, Parts variant
-}
onMouseEnter : (Parts.Msg (Container b) d -> d) -> Parts.Index -> Options.Property c d
onMouseEnter lift idx =
    Options.on "mouseenter" (Json.map (Enter >> pack lift idx) stateDecoder)


{-| Mouse leave event handler, Parts variant
-}
onMouseLeave : (Parts.Msg (Container a) b -> b) -> Parts.Index -> Options.Property c b
onMouseLeave lift idx =
    Options.on "mouseleave" (Json.succeed (Leave |> pack lift idx))


{-| Attach event handlers for Parts version
-}
attach : (Material.Msg (Container a) b -> b) -> Parts.Index -> Options.Property c b
attach lift index =
    Options.many
        [ onMouseEnter (Material.Internal >> lift) index
        , onMouseLeave (Material.Internal >> lift) index
        , Internal.dispatch lift
=======
    (Component.Msg button textfield menu snackbar toggles Msg tabs -> m)
    -> Component.Index
    -> Store s
    -> List (Property m)
    -> List (Html m)
    -> Html m
render =
    Component.render get view Component.TooltipMsg


{-| Mouse enter event handler, Component variant
-}
onMouseEnter :
    (Component.Msg button textfield menu snackbar toggles Msg tabs -> m)
    -> Component.Index
    -> Attribute m
onMouseEnter lift idx =
    Html.Events.on
        "mouseenter"
        (Json.map (Enter >> Component.TooltipMsg idx >> lift) stateDecoder)


{-| Mouse leave event handler, Component variant
-}
onMouseLeave :
    (Component.Msg button textfield menu snackbar toggles Msg tabs -> m)
    -> Component.Index
    -> Attribute m
onMouseLeave lift idx =
    Html.Events.on
        "mouseleave"
        (Json.succeed (Leave |> Component.TooltipMsg idx |> lift))


{-| Attach event handlers for Component version
-}
attach :
    (Component.Msg button textfield menu snackbar toggles Msg tabs -> m)
    -> Component.Index
    -> Options.Property c m
attach lift index =
    Options.many
        [ Internal.attribute <| onMouseEnter lift index
        , Internal.attribute <| onMouseLeave lift index
>>>>>>> 6b2c1140
        ]


{-| Mouse enter event handler, TEA variant
-}
onEnter : (Msg -> m) -> Attribute m
onEnter lift =
<<<<<<< HEAD
    Html.Events.on "mouseenter" (Json.map lift <| Json.map Enter <| stateDecoder)
=======
    Html.Events.on "mouseenter" (Json.map (Enter >> lift) stateDecoder)
>>>>>>> 6b2c1140


{-| Mouse leave event handler, TEA variant
-}
onLeave : (Msg -> m) -> Attribute m
onLeave lift =
<<<<<<< HEAD
    Html.Events.on "mouseleave" (Json.map lift <| Json.succeed Leave)
=======
    Html.Events.on "mouseleave" (Json.succeed (lift Leave))
>>>>>>> 6b2c1140
<|MERGE_RESOLUTION|>--- conflicted
+++ resolved
@@ -7,23 +7,16 @@
         , view
         , Property
         , render
-<<<<<<< HEAD
-=======
         , react
->>>>>>> 6b2c1140
         , attach
         , left
         , right
         , top
         , bottom
         , large
-<<<<<<< HEAD
-        , element
-=======
-        , container
->>>>>>> 6b2c1140
         , onEnter
         , onLeave
+        , element
         )
 
 {-| From the [Material Design Lite documentation](https://getmdl.io/components/index.html#tooltips-section):
@@ -73,11 +66,7 @@
 @docs Property
 @docs left, right, top, bottom
 @docs large
-<<<<<<< HEAD
 @docs element
-=======
-@docs container
->>>>>>> 6b2c1140
 
 # Elm architecture
 If you do not use parts, you should not use `attach`, but instead add the
@@ -86,33 +75,19 @@
 @docs onEnter, onLeave
 @docs Model, defaultModel, Msg, update, view
 
-<<<<<<< HEAD
-=======
 # Internal use
 @docs react
-
->>>>>>> 6b2c1140
 -}
 
 import Platform.Cmd exposing (Cmd, none)
 import Html exposing (..)
-<<<<<<< HEAD
-import Parts exposing (Indexed)
-=======
 import Material.Component as Component exposing (Indexed, Index)
->>>>>>> 6b2c1140
 import Material.Options as Options exposing (Style, cs, css, when)
 import Material.Options.Internal as Internal
 import DOM
 import Html.Events
-<<<<<<< HEAD
-import Json.Decode as Json exposing ((:=), at)
-import String
-import Material.Msg as Material
-=======
 import Json.Decode as Json exposing (field, at)
 import String
->>>>>>> 6b2c1140
 
 
 -- MODEL
@@ -284,20 +259,12 @@
                 ([ "target" ] ++ parents ++ [ "nextSibling" ])
 
         paths =
-<<<<<<< HEAD
-            List.map createPath [0..4]
-=======
             List.map createPath <| List.range 0 4
->>>>>>> 6b2c1140
 
         -- Tries to check if the element is actually a tooltip
         valid path =
             isTooltipClass path
-<<<<<<< HEAD
-                `Json.andThen`
-=======
                 |> Json.andThen
->>>>>>> 6b2c1140
                     (\res ->
                         if res then
                             at path d
@@ -313,11 +280,7 @@
 isTooltipClass : List String -> Json.Decoder Bool
 isTooltipClass path =
     (at path DOM.className)
-<<<<<<< HEAD
-        `Json.andThen`
-=======
         |> Json.andThen
->>>>>>> 6b2c1140
             (\class ->
                 if String.contains "mdl-tooltip" class then
                     Json.succeed True
@@ -330,11 +293,7 @@
 -}
 stateDecoder : Json.Decoder DOMState
 stateDecoder =
-<<<<<<< HEAD
-    Json.object3 DOMState
-=======
     Json.map3 DOMState
->>>>>>> 6b2c1140
         (DOM.target DOM.boundingClientRect)
         (sibling DOM.offsetWidth)
         (sibling DOM.offsetHeight)
@@ -371,11 +330,7 @@
 type alias Config a =
     { size : Size
     , position : Position
-<<<<<<< HEAD
     , elem : HtmlElement a
-=======
-    , container : HtmlElement a
->>>>>>> 6b2c1140
     }
 
 
@@ -385,11 +340,7 @@
 defaultConfig =
     { size = Default
     , position = Bottom
-<<<<<<< HEAD
     , elem = Html.div
-=======
-    , container = Html.div
->>>>>>> 6b2c1140
     }
 
 
@@ -403,55 +354,35 @@
 -}
 left : Property m
 left =
-<<<<<<< HEAD
     Internal.option (\options -> { options | position = Left })
-=======
-    Options.set (\options -> { options | position = Left })
->>>>>>> 6b2c1140
 
 
 {-| Position the tooltip on the right of the target element
 -}
 right : Property m
 right =
-<<<<<<< HEAD
     Internal.option (\options -> { options | position = Right })
-=======
-    Options.set (\options -> { options | position = Right })
->>>>>>> 6b2c1140
 
 
 {-| Position the tooltip above the target element
 -}
 top : Property m
 top =
-<<<<<<< HEAD
     Internal.option (\options -> { options | position = Top })
-=======
-    Options.set (\options -> { options | position = Top })
->>>>>>> 6b2c1140
 
 
 {-| Position the tooltip below the target element
 -}
 bottom : Property m
 bottom =
-<<<<<<< HEAD
     Internal.option (\options -> { options | position = Bottom })
-=======
-    Options.set (\options -> { options | position = Bottom })
->>>>>>> 6b2c1140
 
 
 {-| Large tooltip
 -}
 large : Property m
 large =
-<<<<<<< HEAD
     Internal.option (\options -> { options | size = Large })
-=======
-    Options.set (\options -> { options | size = Large })
->>>>>>> 6b2c1140
 
 
 {-| Set the tooltip container element. You are unlikely to need this.
@@ -460,16 +391,9 @@
 you might want to control for layout purposes. It does not set the element
 hovering on which triggers the tooltip; use `attach` to set that.
 -}
-<<<<<<< HEAD
 element : HtmlElement m -> Property m
 element elem =
     Internal.option (\options -> { options | elem = elem })
-=======
-container : HtmlElement m -> Property m
-container elem =
-    Options.set (\options -> { options | container = elem })
->>>>>>> 6b2c1140
-
 
 
 -- VIEW
@@ -481,11 +405,7 @@
 view lift model options content =
     let
         summary =
-<<<<<<< HEAD
             Internal.collect defaultConfig options
-=======
-            Options.collect defaultConfig options
->>>>>>> 6b2c1140
 
         config =
             summary.config
@@ -500,17 +420,7 @@
             else
                 defaultPos
     in
-<<<<<<< HEAD
         Options.styled config.elem
-            [ cs "mdl-tooltip"
-            , cs "is-active" `when` model.isActive
-            , cs "mdl-tooltip--large" `when` (config.size == Large)
-            , css "left" (px pos.left) `when` model.isActive
-            , css "margin-left" (px pos.marginLeft) `when` model.isActive
-            , css "top" (px pos.top) `when` model.isActive
-            , css "margin-top" (px pos.marginTop) `when` model.isActive
-=======
-        Options.styled config.container
             [ cs "mdl-tooltip"
             , cs "is-active" |> when model.isActive
             , cs "mdl-tooltip--large" |> when (config.size == Large)
@@ -518,7 +428,6 @@
             , css "margin-left" (px pos.marginLeft) |> when model.isActive
             , css "top" (px pos.top) |> when model.isActive
             , css "margin-top" (px pos.marginTop) |> when model.isActive
->>>>>>> 6b2c1140
             ]
             content
 
@@ -527,10 +436,6 @@
 -- COMPONENT
 
 
-<<<<<<< HEAD
-type alias Container c =
-    { c | tooltip : Indexed Model }
-=======
 type alias Store s =
     { s | tooltip : Indexed Model }
 
@@ -542,70 +447,19 @@
 {-| Component react function
 -}
 react :
-    (Component.Msg button textfield menu layout toggles Msg tabs -> m)
+    (Component.Msg button textfield menu layout toggles Msg tabs dispatch -> m)
     -> Msg
     -> Index
     -> Store s
     -> ( Maybe (Store s), Cmd m )
 react =
     Component.react get set Component.TooltipMsg (Component.generalise update)
->>>>>>> 6b2c1140
 
 
 {-| Component render.
 -}
 render :
-<<<<<<< HEAD
-    (Material.Msg (Container c) m -> m)
-    -> Parts.Index
-    -> Container c
-    -> List (Property m)
-    -> List (Html m)
-    -> Html m
-render lift =
-    Parts.create
-        (Internal.inject view lift)
-        (Parts.generalize update)
-        .tooltip
-        set
-        defaultModel
-        (Material.Internal >> lift)
-
-
-set : Parts.Set (Indexed Model) (Container c)
-set x y =
-    { y | tooltip = x }
-
-
-pack : (Parts.Msg (Container b) d -> d) -> Parts.Index -> Msg -> d
-pack =
-    Parts.pack (Parts.generalize update) .tooltip set defaultModel
-
-
-{-| Mouse enter event handler, Parts variant
--}
-onMouseEnter : (Parts.Msg (Container b) d -> d) -> Parts.Index -> Options.Property c d
-onMouseEnter lift idx =
-    Options.on "mouseenter" (Json.map (Enter >> pack lift idx) stateDecoder)
-
-
-{-| Mouse leave event handler, Parts variant
--}
-onMouseLeave : (Parts.Msg (Container a) b -> b) -> Parts.Index -> Options.Property c b
-onMouseLeave lift idx =
-    Options.on "mouseleave" (Json.succeed (Leave |> pack lift idx))
-
-
-{-| Attach event handlers for Parts version
--}
-attach : (Material.Msg (Container a) b -> b) -> Parts.Index -> Options.Property c b
-attach lift index =
-    Options.many
-        [ onMouseEnter (Material.Internal >> lift) index
-        , onMouseLeave (Material.Internal >> lift) index
-        , Internal.dispatch lift
-=======
-    (Component.Msg button textfield menu snackbar toggles Msg tabs -> m)
+    (Component.Msg button textfield menu snackbar toggles Msg tabs dispatch -> m)
     -> Component.Index
     -> Store s
     -> List (Property m)
@@ -618,7 +472,7 @@
 {-| Mouse enter event handler, Component variant
 -}
 onMouseEnter :
-    (Component.Msg button textfield menu snackbar toggles Msg tabs -> m)
+    (Component.Msg button textfield menu snackbar toggles Msg tabs dispatch -> m)
     -> Component.Index
     -> Attribute m
 onMouseEnter lift idx =
@@ -630,7 +484,7 @@
 {-| Mouse leave event handler, Component variant
 -}
 onMouseLeave :
-    (Component.Msg button textfield menu snackbar toggles Msg tabs -> m)
+    (Component.Msg button textfield menu snackbar toggles Msg tabs dispatch -> m)
     -> Component.Index
     -> Attribute m
 onMouseLeave lift idx =
@@ -642,14 +496,13 @@
 {-| Attach event handlers for Component version
 -}
 attach :
-    (Component.Msg button textfield menu snackbar toggles Msg tabs -> m)
+    (Component.Msg button textfield menu snackbar toggles Msg tabs dispatch -> m)
     -> Component.Index
     -> Options.Property c m
 attach lift index =
     Options.many
         [ Internal.attribute <| onMouseEnter lift index
         , Internal.attribute <| onMouseLeave lift index
->>>>>>> 6b2c1140
         ]
 
 
@@ -657,19 +510,11 @@
 -}
 onEnter : (Msg -> m) -> Attribute m
 onEnter lift =
-<<<<<<< HEAD
     Html.Events.on "mouseenter" (Json.map lift <| Json.map Enter <| stateDecoder)
-=======
-    Html.Events.on "mouseenter" (Json.map (Enter >> lift) stateDecoder)
->>>>>>> 6b2c1140
 
 
 {-| Mouse leave event handler, TEA variant
 -}
 onLeave : (Msg -> m) -> Attribute m
 onLeave lift =
-<<<<<<< HEAD
-    Html.Events.on "mouseleave" (Json.map lift <| Json.succeed Leave)
-=======
-    Html.Events.on "mouseleave" (Json.succeed (lift Leave))
->>>>>>> 6b2c1140
+    Html.Events.on "mouseleave" (Json.map lift <| Json.succeed Leave)